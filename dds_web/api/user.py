"""User related endpoints e.g. authentication."""

####################################################################################################
# IMPORTS ################################################################################ IMPORTS #
####################################################################################################

# Standard library
import datetime
import logging
import pathlib
import secrets
import os
import smtplib

# Installed
import flask
import flask_restful
import flask_mail
import itsdangerous
import marshmallow
from jwcrypto import jwk, jwt
import pandas
import pyotp
import structlog
import sqlalchemy

# Own modules
from dds_web import auth, mail, db, basic_auth, limiter
from dds_web.database import models
import dds_web.utils
import dds_web.forms
import dds_web.errors as ddserr
from dds_web.api.db_connector import DBConnector
<<<<<<< HEAD
from dds_web.api.schemas import project_schemas, user_schemas, token_schemas
=======
from dds_web.api.dds_decorators import logging_bind_request
from dds_web.api.schemas import project_schemas
from dds_web.api.schemas import user_schemas
>>>>>>> 576b5e36

# VARIABLES ############################################################################ VARIABLES #

ENCRYPTION_KEY_BIT_LENGTH = 256
ENCRYPTION_KEY_CHAR_LENGTH = int(ENCRYPTION_KEY_BIT_LENGTH / 8)

# initiate bound logger
action_logger = structlog.getLogger("actions")

####################################################################################################
# FUNCTIONS ############################################################################ FUNCTIONS #
####################################################################################################


def encrypted_jwt_token(
    username, sensitive_content, expires_in=datetime.timedelta(hours=48), additional_claims=None
):
    """
    Encrypts a signed JWT token. This is to be used for any encrypted token regardless of the sensitive content.

    :param str username: Username must be obtained through authentication
    :param str or None sensitive_content: This is the content that must be protected by encryption.
        Can be set to None for protecting the signed token.
    :param timedelta expires_in: This is the maximum allowed age of the token. (default 2 days)
    :param Dict or None additional_claims: Any additional token claims can be added. e.g., {"iss": "DDS"}
    """
    token = jwt.JWT(
        header={"alg": "A256KW", "enc": "A256GCM"},
        claims=__signed_jwt_token(
            username=username,
            sensitive_content=sensitive_content,
            expires_in=expires_in,
            additional_claims=additional_claims,
        ),
    )
    key = jwk.JWK.from_password(flask.current_app.config.get("SECRET_KEY"))
    token.make_encrypted_token(key)
    return token.serialize()


def __signed_jwt_token(
    username,
    sensitive_content=None,
    expires_in=datetime.timedelta(hours=48),
    additional_claims=None,
):
    """
    Generic signed JWT token. This is to be used by both signed-only and signed-encrypted tokens.

    :param str username: Username must be obtained through authentication
    :param str or None sensitive_content: This is the content that must be protected by encryption. (default None)
    :param timedelta expires_in: This is the maximum allowed age of the token. (default 2 days)
    :param Dict or None additional_claims: Any additional token claims can be added. e.g., {"iss": "DDS"}
    """
    expiration_time = dds_web.utils.current_time() + expires_in
    data = {"sub": username, "exp": expiration_time.timestamp(), "nonce": secrets.token_hex(32)}
    if additional_claims is not None:
        data.update(additional_claims)
    if sensitive_content is not None:
        data["sen_con"] = sensitive_content

    key = jwk.JWK.from_password(flask.current_app.config.get("SECRET_KEY"))
    token = jwt.JWT(header={"alg": "HS256"}, claims=data, algs=["HS256"])
    token.make_signed_token(key)
    return token.serialize()


####################################################################################################
# ENDPOINTS ############################################################################ ENDPOINTS #
####################################################################################################
class AddUser(flask_restful.Resource):
    @auth.login_required
    @logging_bind_request
    def post(self):
        """Create an invite and send email."""

        project = flask.request.args.get("project", None)
        args = flask.request.json
        # Check if email is registered to a user
        existing_user = user_schemas.UserSchema().load(args)

        if not existing_user:
            # Send invite if the user doesn't exist
            invite_user_result = self.invite_user(args)
            return flask.make_response(
                flask.jsonify(invite_user_result), invite_user_result["status"]
            )
        else:
            # If there is an existing user, add them to project.
            if project:
                add_user_result = self.add_user_to_project(existing_user, project, args.get("role"))
                flask.current_app.logger.debug(f"Add user result?: {add_user_result}")
                return flask.make_response(
                    flask.jsonify(add_user_result), add_user_result["status"]
                )
            else:
                return flask.make_response(
                    flask.jsonify(
                        {
                            "message": "User exists! Specify a project if you want to add this user to a project."
                        }
                    ),
                    ddserr.error_codes["DDSArgumentError"]["status"],
                )

    @staticmethod
    @logging_bind_request
    def invite_user(args):
        """Invite a new user"""

        try:
            # Use schema to validate and check args, and create invite row
            new_invite = user_schemas.InviteUserSchema().load(args)

        except ddserr.InviteError as invite_err:
            return {
                "message": invite_err.description,
                "status": ddserr.error_codes["InviteError"]["status"].value,
            }

        except sqlalchemy.exc.SQLAlchemyError as sqlerr:
            raise ddserr.DatabaseError(message=str(sqlerr))
        except marshmallow.ValidationError as valerr:
            raise ddserr.InviteError(message=valerr.messages)

        # Create URL safe token for invitation link
        s = itsdangerous.URLSafeTimedSerializer(flask.current_app.config["SECRET_KEY"])
        token = s.dumps(new_invite.email, salt="email-confirm")

        # Create link for invitation email
        link = flask.url_for("auth_blueprint.confirm_invite", token=token, _external=True)

        # Compose and send email
        unit_name = None
        if auth.current_user().role in ["Unit Admin", "Unit Personnel"]:
            unit = auth.current_user().unit
            unit_name = unit.external_display_name
            unit_email = unit.contact_email
            sender_name = auth.current_user().name
            subject = f"{unit_name} invites you to the SciLifeLab Data Delivery System"
        else:
            sender_name = auth.current_user().name
            subject = f"{sender_name} invites you to the SciLifeLab Data Delivery System"

        msg = flask_mail.Message(
            subject,
            sender=flask.current_app.config["MAIL_SENDER_ADDRESS"],
            recipients=[new_invite.email],
        )

        # Need to attach the image to be able to use it
        msg.attach(
            "scilifelab_logo.png",
            "image/png",
            open(
                os.path.join(flask.current_app.static_folder, "img/scilifelab_logo.png"), "rb"
            ).read(),
            "inline",
            headers=[
                ["Content-ID", "<Logo>"],
            ],
        )

        msg.body = flask.render_template(
            "mail/invite.txt",
            link=link,
            sender_name=sender_name,
            unit_name=unit_name,
            unit_email=unit_email,
        )
        msg.html = flask.render_template(
            "mail/invite.html",
            link=link,
            sender_name=sender_name,
            unit_name=unit_name,
            unit_email=unit_email,
        )

        AddUser.send_email_with_retry(msg)

        # Append invite to unit if applicable
        if new_invite.role in ["Unit Admin", "Unit Personnel"]:
            auth.current_user().unit.invites.append(new_invite)
        else:
            db.session.add(new_invite)

        db.session.commit()

        # TODO: Format response with marshal with?
        return {"email": new_invite.email, "message": "Invite successful!", "status": 200}

    @staticmethod
    def send_email_with_retry(msg, times_retried=0):
        """Send email with retry on exception"""

        try:
            mail.send(msg)
        except smtplib.SMTPException as err:
            # Wait a little bit
            time.sleep(10)
            # Retry twice
            if times_retried < 2:
                retry = times_retried + 1
                AddUser.send_email_with_retry(msg, retry)

    @staticmethod
    @logging_bind_request
    def add_user_to_project(existing_user, project, role):
        """Add existing user to a project"""

        allowed_roles = ["Project Owner", "Researcher"]

        if role not in allowed_roles or existing_user.role not in allowed_roles:
            return {
                "status": 403,
                "message": "User Role should be either 'Project Owner' or 'Researcher' to be added to a project",
            }

        owner = False
        if role == "Project Owner":
            owner = True

        project = project_schemas.ProjectRequiredSchema().load({"project": project})
        ownership_change = False
        for rusers in project.researchusers:
            if rusers.researchuser is existing_user:
                if rusers.owner == owner:
                    return {
                        "status": 403,
                        "message": "User is already associated with the project in this capacity",
                    }

                ownership_change = True
                rusers.owner = owner
                break

        if not ownership_change:
            project.researchusers.append(
                models.ProjectUsers(
                    project_id=project.id,
                    user_id=existing_user.username,
                    owner=owner,
                )
            )

        try:
            db.session.commit()
        except (sqlalchemy.exc.SQLAlchemyError, sqlalchemy.exc.IntegrityError) as err:
            flask.current_app.logger.exception(err)
            db.session.rollback()
            message = "User was not associated with the project"
            raise ddserr.DatabaseError(message=f"Server Error: {message}")

        flask.current_app.logger.debug(
            f"User {existing_user.username} associated with project {project.public_id} as Owner={owner}."
        )

        return {
            "status": 200,
            "message": f"User {existing_user.username} associated with project {project.public_id} as Owner={owner}.",
        }


class RetrieveUserInfo(flask_restful.Resource):
    @auth.login_required
    @logging_bind_request
    def get(self):
        """Return own info when queried"""
        curr_user = auth.current_user()
        info = {}
        info["email_primary"] = curr_user.primary_email
        info["emails_all"] = [x.email for x in curr_user.emails]
        info["role"] = curr_user.role
        info["username"] = curr_user.username
        info["name"] = curr_user.name
        if "Unit" in curr_user.role and curr_user.is_admin:
            info["is_admin"] = curr_user.is_admin
        return {"info": info}


class DeleteUserSelf(flask_restful.Resource):
    """Endpoint to initiate user self removal from the system
    Every user can self-delete the own account with an e-mail confirmation.
    """

    @auth.login_required
    @logging_bind_request
    def delete(self):

        current_user = auth.current_user()

        email_str = current_user.primary_email

        username = current_user.username

        proj_ids = [proj.public_id for proj in current_user.projects]

        # Create URL safe token for invitation link
        s = itsdangerous.URLSafeTimedSerializer(flask.current_app.config["SECRET_KEY"])
        token = s.dumps(email_str, salt="email-delete")

        # Create deletion request in database unless it already exists
        try:
            if not dds_web.utils.delrequest_exists(email_str):
                new_delrequest = models.DeletionRequest(
                    **{
                        "requester": current_user,
                        "email": email_str,
                        "issued": dds_web.utils.current_time(),
                    }
                )
                db.session.add(new_delrequest)
                db.session.commit()
            else:
                return {
                    "message": f"The confirmation link has already been sent to your address {email_str}!",
                    "status": 200,
                }

        except sqlalchemy.exc.SQLAlchemyError as sqlerr:
            db.session.rollback()
            raise ddserr.DatabaseError(
                message=f"Creation of self-deletion request failed due to database error: {sqlerr}",
                pass_message=False,
            )

        # Create link for deletion request email
        link = flask.url_for("auth_blueprint.confirm_self_deletion", token=token, _external=True)
        subject = f"Confirm deletion of your user account {username} in the SciLifeLab Data Delivery System"
        projectnames = "; ".join(proj_ids)

        msg = flask_mail.Message(
            subject,
            sender=flask.current_app.config["MAIL_SENDER_ADDRESS"],
            recipients=[email_str],
        )

        # Need to attach the image to be able to use it
        msg.attach(
            "scilifelab_logo.png",
            "image/png",
            open(
                os.path.join(flask.current_app.static_folder, "img/scilifelab_logo.png"), "rb"
            ).read(),
            "inline",
            headers=[
                ["Content-ID", "<Logo>"],
            ],
        )

        msg.body = flask.render_template(
            "mail/deletion_request.txt",
            link=link,
            sender_name=current_user.name,
            projects=projectnames,
        )
        msg.html = flask.render_template(
            "mail/deletion_request.html",
            link=link,
            sender_name=current_user.name,
            projects=projectnames,
        )

        mail.send(msg)

        flask.current_app.logger.info(
            f"The user account {username} / {email_str} ({current_user.role}) has requested self-deletion."
        )

        return flask.make_response(
            flask.jsonify(
                {
                    "message": f"Requested account deletion initiated. An e-mail with a confirmation link has been sent to your address {email_str}!",
                }
            )
        )


class DeleteUser(flask_restful.Resource):
    """Endpoint to remove users from the system

    Unit admins can delete unitusers. Super admins can delete any user."""

    @auth.login_required(role=["Super Admin", "Unit Admin"])
    @logging_bind_request
    def delete(self):

        user = user_schemas.UserSchema().load(flask.request.json)
        if user is None:
            raise ddserr.UserDeletionError(
                message=f"This e-mail address is not associated with a user in the DDS, make sure it is not misspelled."
            )

        user_email_str = user.primary_email
        current_user = auth.current_user()

        if current_user.role == "Unit Admin":
            if user.role not in ["Unit Admin", "Unit Personnel"] or current_user.unit != user.unit:
                raise ddserr.UserDeletionError(
                    message=f"You are not allowed to delete this user. As a unit admin, you're only allowed to delete users in your unit."
                )

        if current_user == user:
            raise ddserr.UserDeletionError(
                message=f"To delete your own account, use the '--self' flag instead!"
            )

        DBConnector().delete_user(user)

        msg = f"The user account {user.username} ({user_email_str}, {user.role})  has been terminated successfully been by {current_user.name} ({current_user.role})."
        flask.current_app.logger.info(msg)

        with structlog.threadlocal.bound_threadlocal(
            who={"user": user.username, "role": user.role},
            by_whom={"user": current_user.username, "role": current_user.role},
        ):
            action_logger.info(self.__class__)

        return flask.make_response(
            flask.jsonify(
                {
                    "message": f"You successfully deleted the account {user.username} ({user_email_str}, {user.role})!"
                }
            )
        )


class RemoveUserAssociation(flask_restful.Resource):
    @auth.login_required
    @logging_bind_request
    def post(self):
        """Remove a user from a project"""

        project_id = flask.request.args.get("project")

        args = flask.request.json
        user_email = args.pop("email")

        # Check if email is registered to a user
        existing_user = user_schemas.UserSchema().load({"email": user_email})
        project = project_schemas.ProjectRequiredSchema().load({"project": project_id})

        if existing_user:
            user_in_project = False
            for user_association in project.researchusers:
                if user_association.user_id == existing_user.username:
                    user_in_project = True
                    db.session.delete(user_association)
            if user_in_project:
                try:
                    db.session.commit()
                    message = (
                        f"User with email {user_email} no longer associated with {project_id}."
                    )
                except (sqlalchemy.exc.SQLAlchemyError, sqlalchemy.exc.IntegrityError) as err:
                    flask.current_app.logger.exception(err)
                    db.session.rollback()
                    message = "Removing user association with the project has not succeeded"
                    raise ddserr.DatabaseError(message=f"Server Error: {message}")
            else:
                message = "User already not associated with this project"
            status = 200
            flask.current_app.logger.debug(
                f"User {existing_user.username} no longer associated with project {project.public_id}."
            )
        else:
            message = f"{user_email} already not associated with this project"
            status = ddserr.error_codes["NoSuchUserError"]["status"].value

        return {"message": message}, status


class EncryptedToken(flask_restful.Resource):
    """Generates encrypted token for the user."""

    decorators = [
        limiter.limit(
            dds_web.utils.rate_limit_from_config,
            methods=["GET"],
            error_message=ddserr.error_codes["TooManyRequestsError"]["message"],
        )
    ]

    @basic_auth.login_required
    @logging_bind_request
    def get(self):
        args = flask.request.json
        if args is None:
            args = {}

        data = token_schemas.TokenSchema().load(args)

        return flask.jsonify(
            {
                "token": encrypted_jwt_token(
                    username=auth.current_user().username, sensitive_content=None
                )
            }
        )


class RequestMail2fa(flask_restful.Resource):
    """Trigger creation and sending of an authentication One-Time code via email"""

    decorators = [
        limiter.limit(
            dds_web.utils.rate_limit_from_config,
            methods=["GET"],
            error_message=ddserr.error_codes["TooManyRequestsError"]["message"],
        )
    ]

    @basic_auth.login_required
    @logging_bind_request
    def get(self):
<<<<<<< HEAD
        hotp_value = auth.current_user().generate_HOTP_token()

        msg = dds_web.utils.create_one_time_password_email(auth.current_user(), hotp_value)

        mail.send(msg)
=======
>>>>>>> 576b5e36

        return flask.jsonify(
            {
                "message": f"A one-time password has been sent to your email address {auth.current_user().primary_email}."
            }
        )


class ShowUsage(flask_restful.Resource):
    """Calculate and display the amount of GB hours and the total cost."""

    @auth.login_required(role=["Super Admin", "Unit Admin", "Unit Personnel"])
    @logging_bind_request
    def get(self):
        current_user = auth.current_user()

        # Check that user is unit account
        if current_user.role != "unit":
            raise ddserr.AccessDeniedError(
                "Access denied - only unit accounts can get invoicing information."
            )

        # Get unit info from table (incl safespring proj name)
        try:
            unit_info = models.Unit.query.filter(
                models.Unit.id == sqlalchemy.func.binary(current_user.unit_id)
            ).first()
        except sqlalchemy.exc.SQLAlchemyError as err:
            flask.current_app.logger.exception(err)
            raise ddserr.DatabaseError(f"Failed getting unit information.")

        # Total number of GB hours and cost saved in the db for the specific unit
        total_gbhours_db = 0.0
        total_cost_db = 0.0

        # Project (bucket) specific info
        usage = {}
        for p in unit_info.projects:

            # Define fields in usage dict
            usage[p.public_id] = {"gbhours": 0.0, "cost": 0.0}

            for f in p.files:
                for v in f.versions:
                    # Calculate hours of the current file
                    time_uploaded = v.time_uploaded
                    time_deleted = (
                        v.time_deleted if v.time_deleted else dds_web.utils.current_time()
                    )
                    file_hours = (time_deleted - time_uploaded).seconds / (60 * 60)

                    # Calculate GBHours, if statement to avoid zerodivision exception
                    gb_hours = ((v.size_stored / 1e9) / file_hours) if file_hours else 0.0

                    # Save file version gbhours to project info and increase total unit sum
                    usage[p.public_id]["gbhours"] += gb_hours
                    total_gbhours_db += gb_hours

                    # Calculate approximate cost per gbhour: kr per gb per month / (days * hours)
                    cost_gbhour = 0.09 / (30 * 24)
                    cost = gb_hours * cost_gbhour

                    # Save file cost to project info and increase total unit cost
                    usage[p.public_id]["cost"] += cost
                    total_cost_db += cost

            usage[p.public_id].update(
                {
                    "gbhours": round(usage[p.public_id]["gbhours"], 2),
                    "cost": round(usage[p.public_id]["cost"], 2),
                }
            )

        return flask.jsonify(
            {
                "total_usage": {
                    "gbhours": round(total_gbhours_db, 2),
                    "cost": round(total_cost_db, 2),
                },
                "project_usage": usage,
            }
        )


class InvoiceUnit(flask_restful.Resource):
    """Calculate the actual cost from the Safespring invoicing specification."""

    @auth.login_required(role=["Super Admin", "Unit Admin", "Unit Personnel"])
    @logging_bind_request
    def get(self):
        current_user = auth.current_user()

        # Check that user is unit account
        if current_user.role != "unit":
            raise ddserr.AccessDeniedError(
                "Access denied - only unit accounts can get invoicing information."
            )

        # Get unit info from table (incl safespring proj name)
        try:
            unit_info = models.Unit.query.filter(
                models.Unit.id == sqlalchemy.func.binary(current_user.unit_id)
            ).first()
        except sqlalchemy.exc.SQLAlchemyError as err:
            flask.current_app.logger.exception(err)
            raise ddserr.DatabaseError(f"Failed getting unit information.")

        # Get info from safespring invoice
        # TODO (ina): Move to another class or function - will be calling the safespring api
        csv_path = pathlib.Path("").parent / pathlib.Path("development/safespring_invoicespec.csv")
        csv_contents = pandas.read_csv(csv_path, sep=";", header=1)
        safespring_project_row = csv_contents.loc[csv_contents["project"] == unit_info.safespring]

        flask.current_app.logger.debug(safespring_project_row)

        return flask.jsonify({"test": "ok"})<|MERGE_RESOLUTION|>--- conflicted
+++ resolved
@@ -31,13 +31,8 @@
 import dds_web.forms
 import dds_web.errors as ddserr
 from dds_web.api.db_connector import DBConnector
-<<<<<<< HEAD
 from dds_web.api.schemas import project_schemas, user_schemas, token_schemas
-=======
 from dds_web.api.dds_decorators import logging_bind_request
-from dds_web.api.schemas import project_schemas
-from dds_web.api.schemas import user_schemas
->>>>>>> 576b5e36
 
 # VARIABLES ############################################################################ VARIABLES #
 
@@ -553,14 +548,11 @@
     @basic_auth.login_required
     @logging_bind_request
     def get(self):
-<<<<<<< HEAD
         hotp_value = auth.current_user().generate_HOTP_token()
 
         msg = dds_web.utils.create_one_time_password_email(auth.current_user(), hotp_value)
 
         mail.send(msg)
-=======
->>>>>>> 576b5e36
 
         return flask.jsonify(
             {
