--- conflicted
+++ resolved
@@ -9,11 +9,7 @@
 import os
 import smtplib
 import time
-<<<<<<< HEAD
-import datetime
-=======
 import json
->>>>>>> 4daea5e1
 
 # Installed
 import flask
