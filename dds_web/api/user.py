"""User related endpoints e.g. authentication."""

####################################################################################################
# IMPORTS ################################################################################ IMPORTS #
####################################################################################################

# Standard library
import datetime
import pathlib
import secrets
import os

# Installed
import flask
import flask_restful
import flask_mail
import itsdangerous
import marshmallow
from jwcrypto import jwk, jwt
import pandas
import sqlalchemy
import pyotp

# Own modules
from dds_web import auth, mail, db, basic_auth, limiter
from dds_web.database import models
import dds_web.utils
import dds_web.forms
import dds_web.api.errors as ddserr
from dds_web.api.schemas import project_schemas
from dds_web.api.schemas import user_schemas

# VARIABLES ############################################################################ VARIABLES #

ENCRYPTION_KEY_BIT_LENGTH = 256
ENCRYPTION_KEY_CHAR_LENGTH = int(ENCRYPTION_KEY_BIT_LENGTH / 8)

####################################################################################################
# FUNCTIONS ############################################################################ FUNCTIONS #
####################################################################################################


def rate_limit_from_config():
    return flask.current_app.config.get("TOKEN_ENDPOINT_ACCESS_LIMIT", "10/hour")


def encrypted_jwt_token(
    username, sensitive_content, expires_in=datetime.timedelta(hours=48), additional_claims=None
):
    """
    Encrypts a signed JWT token. This is to be used for any encrypted token regardless of the sensitive content.

    :param str username: Username must be obtained through authentication
    :param str or None sensitive_content: This is the content that must be protected by encryption.
        Can be set to None for protecting the signed token.
    :param timedelta expires_in: This is the maximum allowed age of the token. (default 2 days)
    :param Dict or None additional_claims: Any additional token claims can be added. e.g., {"iss": "DDS"}
    """
    token = jwt.JWT(
        header={"alg": "A256KW", "enc": "A256GCM"},
        claims=__signed_jwt_token(
            username=username,
            sensitive_content=sensitive_content,
            expires_in=expires_in,
            additional_claims=additional_claims,
        ),
    )
    key = jwk.JWK.from_password(flask.current_app.config.get("SECRET_KEY"))
    token.make_encrypted_token(key)
    return token.serialize()


def __signed_jwt_token(
    username,
    sensitive_content=None,
    expires_in=datetime.timedelta(hours=48),
    additional_claims=None,
):
    """
    Generic signed JWT token. This is to be used by both signed-only and signed-encrypted tokens.

    :param str username: Username must be obtained through authentication
    :param str or None sensitive_content: This is the content that must be protected by encryption. (default None)
    :param timedelta expires_in: This is the maximum allowed age of the token. (default 2 days)
    :param Dict or None additional_claims: Any additional token claims can be added. e.g., {"iss": "DDS"}
    """
    expiration_time = datetime.datetime.now() + expires_in
    data = {"sub": username, "exp": expiration_time.timestamp(), "nonce": secrets.token_hex(32)}
    if additional_claims is not None:
        data.update(additional_claims)
    if sensitive_content is not None:
        data["sen_con"] = sensitive_content

    key = jwk.JWK.from_password(flask.current_app.config.get("SECRET_KEY"))
    token = jwt.JWT(header={"alg": "HS256"}, claims=data, algs=["HS256"])
    token.make_signed_token(key)
    return token.serialize()


def jwt_token(username, expires_in=datetime.timedelta(hours=48), additional_claims=None):
    """
    Generates a signed JWT token. This is to be used for general purpose signed token.

    :param str username: Username must be obtained through authentication
    :param timedelta expires_in: This is the maximum allowed age of the token. (default 2 days)
    :param Dict or None additional_claims: Any additional token claims can be added. e.g., {"iss": "DDS"}
    """
    return __signed_jwt_token(
        username=username, expires_in=expires_in, additional_claims=additional_claims
    )


####################################################################################################
# ENDPOINTS ############################################################################ ENDPOINTS #
####################################################################################################
class AddUser(flask_restful.Resource):
    @auth.login_required
    def post(self):
        """Create an invite and send email."""

        args = flask.request.json

        project = args.pop("project", None)

        # Check if email is registered to a user
        existing_user = user_schemas.UserSchema().load(args)

        if not existing_user:
            # Send invite if the user doesn't exist
            invite_user_result = self.invite_user(args)
            return flask.make_response(
                flask.jsonify(invite_user_result), invite_user_result["status"]
            )
        else:
            # If there is an existing user, add them to project.
            if project:
                add_user_result = self.add_user_to_project(existing_user, project, args.get("role"))
                flask.current_app.logger.debug(f"Add user result?: {add_user_result}")
                return flask.make_response(
                    flask.jsonify(add_user_result), add_user_result["status"]
                )
            else:
                return flask.make_response(
                    flask.jsonify(
                        {
                            "message": "User exists! Specify a project if you want to add this user to a project."
                        }
                    ),
                    ddserr.error_codes["DDSArgumentError"]["status"],
                )

    @staticmethod
    def invite_user(args):
        """Invite a new user"""

        try:
            # Use schema to validate and check args, and create invite row
            new_invite = user_schemas.InviteUserSchema().load(args)

        except ddserr.InviteError as invite_err:
            return {
                "message": invite_err.description,
                "status": ddserr.error_codes["InviteError"]["status"].value,
            }

        except sqlalchemy.exc.SQLAlchemyError as sqlerr:
            raise ddserr.DatabaseError(message=str(sqlerr))
        except marshmallow.ValidationError as valerr:
            raise ddserr.InviteError(message=valerr.messages)

        # Create URL safe token for invitation link
        s = itsdangerous.URLSafeTimedSerializer(flask.current_app.config["SECRET_KEY"])
        token = s.dumps(new_invite.email, salt="email-confirm")

        # Create link for invitation email
        link = flask.url_for("auth_blueprint.confirm_invite", token=token, _external=True)

        # Compose and send email
        unit_name = None
        if auth.current_user().role in ["Unit Admin", "Unit Personnel"]:
            unit = auth.current_user().unit
            unit_name = unit.external_display_name
            unit_email = unit.contact_email
            sender_name = auth.current_user().name
            subject = f"{unit} invites you to the SciLifeLab Data Delivery System"
        else:
            sender_name = auth.current_user().name
            subject = f"{sender_name} invites you to the SciLifeLab Data Delivery System"

        msg = flask_mail.Message(
            subject,
            sender=flask.current_app.config["MAIL_SENDER_ADDRESS"],
            recipients=[new_invite.email],
        )

        # Need to attach the image to be able to use it
        msg.attach(
            "scilifelab_logo.png",
            "image/png",
            open(
                os.path.join(flask.current_app.static_folder, "img/scilifelab_logo.png"), "rb"
            ).read(),
            "inline",
            headers=[
                ["Content-ID", "<Logo>"],
            ],
        )

        msg.body = flask.render_template(
            "mail/invite.txt",
            link=link,
            sender_name=sender_name,
            unit_name=unit_name,
            unit_email=unit_email,
        )
        msg.html = flask.render_template(
            "mail/invite.html",
            link=link,
            sender_name=sender_name,
            unit_name=unit_name,
            unit_email=unit_email,
        )

        mail.send(msg)

        # TODO: Format response with marshal with?
        return {"email": new_invite.email, "message": "Invite successful!", "status": 200}

    @staticmethod
    def add_user_to_project(existing_user, project, role):
        """Add existing user to a project"""

        allowed_roles = ["Project Owner", "Researcher"]

        if role not in allowed_roles or existing_user.role not in allowed_roles:
            return {
                "status": 403,
                "message": "User Role should be either 'Project Owner' or 'Researcher' to be added to a project",
            }

        owner = False
        if role == "Project Owner":
            owner = True

        project = project_schemas.ProjectRequiredSchema().load({"project": project})
        ownership_change = False
        for rusers in project.researchusers:
            if rusers.researchuser is existing_user:
                if rusers.owner == owner:
                    return {
                        "status": 403,
                        "message": "User is already associated with the project in this capacity",
                    }

                ownership_change = True
                rusers.owner = owner
                break

        if not ownership_change:
            project.researchusers.append(
                models.ProjectUsers(
                    project_id=project.id,
                    user_id=existing_user.username,
                    owner=owner,
                )
            )

        try:
            db.session.commit()
        except (sqlalchemy.exc.SQLAlchemyError, sqlalchemy.exc.IntegrityError) as err:
            flask.current_app.logger.exception(err)
            db.session.rollback()
            message = "User was not associated with the project"
            raise ddserr.DatabaseError(message=f"Server Error: {message}")

        flask.current_app.logger.debug(
            f"User {existing_user.username} associated with project {project.public_id} as Owner={owner}."
        )

        return {
            "status": 200,
            "message": f"User {existing_user.username} associated with project {project.public_id} as Owner={owner}.",
        }


<<<<<<< HEAD
=======
class ConfirmInvite(flask_restful.Resource):
    def get(self, token):
        """ """

        s = itsdangerous.URLSafeTimedSerializer(flask.current_app.config.get("SECRET_KEY"))

        try:
            # Get email from token
            email = s.loads(token, salt="email-confirm", max_age=604800)

            # Get row from invite table
            invite_row = models.Invite.query.filter(models.Invite.email == email).first()

        except itsdangerous.exc.SignatureExpired as signerr:
            db.session.delete(invite_row)
            db.session.commit()
            raise ddserr.InviteError(message=str(signerr))
        except itsdangerous.exc.BadSignature as badsignerr:
            raise ddserr.InviteError(message=str(badsignerr))
        except sqlalchemy.exc.SQLAlchemyError as sqlerr:
            raise ddserr.DatabaseError(str(sqlerr))

        # Check the invite exists
        if not invite_row:

            try:
                # check if the user has already registered at the system
                already_registered = user_schemas.email_in_db(email=email)

            except sqlalchemy.exc.SQLAlchemyError as sqlerr:
                raise ddserr.DatabaseError(str(sqlerr))

            if already_registered:
                return flask.make_response(flask.render_template("user/userexists.html"))
            else:
                raise ddserr.InviteError(
                    message=f"There is no pending invitation for the e-mail address: {email}"
                )

        # Initiate form
        form = dds_web.forms.RegistrationForm()

        # invite columns: unit_id, email, role
        flask.current_app.logger.debug(invite_row)

        # Prefill fields - facility readonly if filled, otherwise disabled
        form.unit_name.render_kw = {"disabled": True}
        if invite_row.unit:  # backref to unit
            form.unit_name.data = invite_row.unit.name
            form.unit_name.render_kw = {"readonly": True}

        form.email.data = email
        form.username.data = email.split("@")[0]

        return flask.make_response(flask.render_template("user/register.html", form=form))


class NewUser(flask_restful.Resource):
    """Handles the creation of a new user"""

    def post(self):
        """Create user from form"""

        form = dds_web.forms.RegistrationForm()

        # Validate form - validators defined in form class
        if form.validate_on_submit():
            # Create new user row by loading form data into schema
            try:
                new_user = user_schemas.NewUserSchema().load(form.data)

            except marshmallow.ValidationError as valerr:
                flask.current_app.logger.info(valerr)
                raise
            except (sqlalchemy.exc.SQLAlchemyError, sqlalchemy.exc.IntegrityError) as sqlerr:
                raise ddserr.DatabaseError(message=str(sqlerr))

            return f"User added: {new_user}"

        return flask.make_response(flask.render_template("user/register.html", form=form))


>>>>>>> da808795
class Token(flask_restful.Resource):
    """Generates token for the user."""

    decorators = [
        limiter.limit(
            rate_limit_from_config,
            methods=["GET"],
            error_message=ddserr.error_codes["TooManyRequestsError"]["message"],
        )
    ]

    @basic_auth.login_required
    def get(self):
        return flask.jsonify({"token": jwt_token(username=auth.current_user().username)})


class EncryptedToken(flask_restful.Resource):
    """Generates encrypted token for the user."""

    decorators = [
        limiter.limit(
            rate_limit_from_config,
            methods=["GET"],
            error_message=ddserr.error_codes["TooManyRequestsError"]["message"],
        )
    ]

    @basic_auth.login_required
    def get(self):
        return flask.jsonify(
            {
                "token": encrypted_jwt_token(
                    username=auth.current_user().username, sensitive_content=None
                )
            }
        )


class ShowUsage(flask_restful.Resource):
    """Calculate and display the amount of GB hours and the total cost."""

    @auth.login_required(role=["Super Admin", "Unit Admin", "Unit Personnel"])
    def get(self):
        current_user = auth.current_user()

        # Check that user is unit account
        if current_user.role != "unit":
            raise ddserr.AccessDeniedError(
                "Access denied - only unit accounts can get invoicing information."
            )

        # Get unit info from table (incl safespring proj name)
        try:
            unit_info = models.Unit.query.filter(
                models.Unit.id == sqlalchemy.func.binary(current_user.unit_id)
            ).first()
        except sqlalchemy.exc.SQLAlchemyError as err:
            flask.current_app.logger.exception(err)
            raise ddserr.DatabaseError(f"Failed getting unit information.")

        # Total number of GB hours and cost saved in the db for the specific unit
        total_gbhours_db = 0.0
        total_cost_db = 0.0

        # Project (bucket) specific info
        usage = {}
        for p in unit_info.projects:

            # Define fields in usage dict
            usage[p.public_id] = {"gbhours": 0.0, "cost": 0.0}

            for f in p.files:
                for v in f.versions:
                    # Calculate hours of the current file
                    time_uploaded = datetime.datetime.strptime(
                        v.time_uploaded,
                        "%Y-%m-%d %H:%M:%S.%f%z",
                    )
                    time_deleted = (
                        v.time_deleted if v.time_deleted else dds_web.utils.current_time()
                    )
                    file_hours = (time_deleted - time_uploaded).seconds / (60 * 60)

                    # Calculate GBHours, if statement to avoid zerodivision exception
                    gb_hours = ((v.size_stored / 1e9) / file_hours) if file_hours else 0.0

                    # Save file version gbhours to project info and increase total unit sum
                    usage[p.public_id]["gbhours"] += gb_hours
                    total_gbhours_db += gb_hours

                    # Calculate approximate cost per gbhour: kr per gb per month / (days * hours)
                    cost_gbhour = 0.09 / (30 * 24)
                    cost = gb_hours * cost_gbhour

                    # Save file cost to project info and increase total unit cost
                    usage[p.public_id]["cost"] += cost
                    total_cost_db += cost

            usage[p.public_id].update(
                {
                    "gbhours": round(usage[p.public_id]["gbhours"], 2),
                    "cost": round(usage[p.public_id]["cost"], 2),
                }
            )

        return flask.jsonify(
            {
                "total_usage": {
                    "gbhours": round(total_gbhours_db, 2),
                    "cost": round(total_cost_db, 2),
                },
                "project_usage": usage,
            }
        )


class InvoiceUnit(flask_restful.Resource):
    """Calculate the actual cost from the Safespring invoicing specification."""

    @auth.login_required(role=["Super Admin", "Unit Admin", "Unit Personnel"])
    def get(self):
        current_user = auth.current_user()

        # Check that user is unit account
        if current_user.role != "unit":
            raise ddserr.AccessDeniedError(
                "Access denied - only unit accounts can get invoicing information."
            )

        # Get unit info from table (incl safespring proj name)
        try:
            unit_info = models.Unit.query.filter(
                models.Unit.id == sqlalchemy.func.binary(current_user.unit_id)
            ).first()
        except sqlalchemy.exc.SQLAlchemyError as err:
            flask.current_app.logger.exception(err)
            raise ddserr.DatabaseError(f"Failed getting unit information.")

        # Get info from safespring invoice
        # TODO (ina): Move to another class or function - will be calling the safespring api
        csv_path = pathlib.Path("").parent / pathlib.Path("development/safespring_invoicespec.csv")
        csv_contents = pandas.read_csv(csv_path, sep=";", header=1)
        safespring_project_row = csv_contents.loc[csv_contents["project"] == unit_info.safespring]

        flask.current_app.logger.debug(safespring_project_row)

        return flask.jsonify({"test": "ok"})<|MERGE_RESOLUTION|>--- conflicted
+++ resolved
@@ -282,92 +282,6 @@
             "message": f"User {existing_user.username} associated with project {project.public_id} as Owner={owner}.",
         }
 
-
-<<<<<<< HEAD
-=======
-class ConfirmInvite(flask_restful.Resource):
-    def get(self, token):
-        """ """
-
-        s = itsdangerous.URLSafeTimedSerializer(flask.current_app.config.get("SECRET_KEY"))
-
-        try:
-            # Get email from token
-            email = s.loads(token, salt="email-confirm", max_age=604800)
-
-            # Get row from invite table
-            invite_row = models.Invite.query.filter(models.Invite.email == email).first()
-
-        except itsdangerous.exc.SignatureExpired as signerr:
-            db.session.delete(invite_row)
-            db.session.commit()
-            raise ddserr.InviteError(message=str(signerr))
-        except itsdangerous.exc.BadSignature as badsignerr:
-            raise ddserr.InviteError(message=str(badsignerr))
-        except sqlalchemy.exc.SQLAlchemyError as sqlerr:
-            raise ddserr.DatabaseError(str(sqlerr))
-
-        # Check the invite exists
-        if not invite_row:
-
-            try:
-                # check if the user has already registered at the system
-                already_registered = user_schemas.email_in_db(email=email)
-
-            except sqlalchemy.exc.SQLAlchemyError as sqlerr:
-                raise ddserr.DatabaseError(str(sqlerr))
-
-            if already_registered:
-                return flask.make_response(flask.render_template("user/userexists.html"))
-            else:
-                raise ddserr.InviteError(
-                    message=f"There is no pending invitation for the e-mail address: {email}"
-                )
-
-        # Initiate form
-        form = dds_web.forms.RegistrationForm()
-
-        # invite columns: unit_id, email, role
-        flask.current_app.logger.debug(invite_row)
-
-        # Prefill fields - facility readonly if filled, otherwise disabled
-        form.unit_name.render_kw = {"disabled": True}
-        if invite_row.unit:  # backref to unit
-            form.unit_name.data = invite_row.unit.name
-            form.unit_name.render_kw = {"readonly": True}
-
-        form.email.data = email
-        form.username.data = email.split("@")[0]
-
-        return flask.make_response(flask.render_template("user/register.html", form=form))
-
-
-class NewUser(flask_restful.Resource):
-    """Handles the creation of a new user"""
-
-    def post(self):
-        """Create user from form"""
-
-        form = dds_web.forms.RegistrationForm()
-
-        # Validate form - validators defined in form class
-        if form.validate_on_submit():
-            # Create new user row by loading form data into schema
-            try:
-                new_user = user_schemas.NewUserSchema().load(form.data)
-
-            except marshmallow.ValidationError as valerr:
-                flask.current_app.logger.info(valerr)
-                raise
-            except (sqlalchemy.exc.SQLAlchemyError, sqlalchemy.exc.IntegrityError) as sqlerr:
-                raise ddserr.DatabaseError(message=str(sqlerr))
-
-            return f"User added: {new_user}"
-
-        return flask.make_response(flask.render_template("user/register.html", form=form))
-
-
->>>>>>> da808795
 class Token(flask_restful.Resource):
     """Generates token for the user."""
 
