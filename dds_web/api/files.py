--- conflicted
+++ resolved
@@ -15,11 +15,8 @@
 
 # Own modules
 import dds_web.utils
-<<<<<<< HEAD
 from dds_web import app, auth
 from dds_web.api.project import verify
-=======
->>>>>>> e73be5eb
 from dds_web.database import models
 from dds_web import db
 from dds_web.api.api_s3_connector import ApiS3Connector
@@ -241,21 +238,12 @@
         """Get a list of files within the specified folder."""
 
         args = flask.request.args
-<<<<<<< HEAD
 
         project = verify(
             current_user=auth.current_user(),
             project_public_id=args.get("project"),
             access_method=["ls"],
         )
-=======
-        if project["permission"] != "ls":
-            flask.current_app.logger.debug("User does not have listing permissions.")
-            return flask.make_response(
-                f"User {current_user.username} does not have permission to list project contents.",
-                401,
-            )
->>>>>>> e73be5eb
 
         # Check if to return file size
         show_size = False
@@ -581,17 +569,7 @@
 
         # Update file info
         try:
-<<<<<<< HEAD
-            app.logger.debug("Updating file in current project: %s", project.public_id)
-=======
-            current_project = models.Project.query.filter(
-                models.Project.public_id == func.binary(project["id"])
-            ).first()
-
-            flask.current_app.logger.debug(
-                "Updating file in current project: %s", current_project.public_id
-            )
->>>>>>> e73be5eb
+            flask.current_app.logger.debug("Updating file in current project: %s", project.public_id)
 
             file = models.File.query.filter(
                 sqlalchemy.and_(
