"""Project module."""

####################################################################################################
# IMPORTS ################################################################################ IMPORTS #
####################################################################################################

# Installed
import flask_restful
import flask
import sqlalchemy
from cryptography.hazmat.primitives.kdf import scrypt
from nacl.bindings import crypto_aead_chacha20poly1305_ietf_decrypt as decrypt
from cryptography.hazmat import backends


# Own modules
import dds_web.utils
<<<<<<< HEAD
from dds_web import app, auth, db
=======
from dds_web import db
from dds_web.api.user import jwt_token
>>>>>>> e73be5eb
from dds_web.database import models
from dds_web.api.api_s3_connector import ApiS3Connector
from dds_web.api.db_connector import DBConnector
from dds_web.api.errors import (
    MissingProjectIDError,
    DatabaseError,
    NoSuchProjectError,
    AccessDeniedError,
    EmptyProjectException,
    DeletionError,
    BucketNotFoundError,
    PublicKeyNotFoundError,
)

####################################################################################################
# ENDPOINTS ############################################################################ ENDPOINTS #
####################################################################################################


def verify(current_user, project_public_id, access_method):
    """Checks the user access to the given project with the given method."""

    if not project_public_id:
        raise MissingProjectIDError

<<<<<<< HEAD
    app.logger.debug(
        f"Verifying access to project {project_public_id} by user {current_user.username}."
    )
    try:
        project = models.Project.query.filter(models.Project.public_id == project_public_id).first()
    except sqlalchemy.exc.SQLAlchemyError as sqlerr:
        raise DatabaseError(
            message=str(sqlerr), username=current_user.username, project=project_public_id
        )

    if not project:
        raise NoSuchProjectError(username=current_user.username, project=project_public_id)
=======
        # Check if project exists
        flask.current_app.logger.debug("Getting project from db.")
        try:
            attempted_project = models.Project.query.filter(
                models.Project.public_id == project["id"]
            ).first()
        except sqlalchemy.exc.SQLAlchemyError as sqlerr:
            raise DatabaseError(
                message=str(sqlerr), username=current_user.username, project=project_id
            )

        if not attempted_project:
            raise NoSuchProjectError(username=current_user.username, project=project_id)

        # Check if attempted action is ok for user
        permissions_dict = {"get": "g", "ls": "l", "put": "p", "rm": "r"}
        if permissions_dict.get(method) not in list(current_user.permissions):
            raise ProjectPermissionsError(
                message=f"User does not have permission to `{method}` in the specified project.",
                username=current_user.username,
                project=project_id,
            )

        # Check if user has access to project
        if project_id in [x.public_id for x in current_user.projects]:
            flask.current_app.logger.debug("Updating token...")
            try:
                token = jwt_token(username=current_user.username)
            except JwtTokenGenerationError:
                raise
>>>>>>> e73be5eb

    if project not in current_user.projects:
        raise AccessDeniedError(
            message="Project access denied.",
            username=current_user.username,
            project=project_public_id,
        )

    has_one_of_the_permissions = False
    permissions_dict = {"get": "g", "ls": "l", "put": "p", "rm": "r"}
    for method in access_method:
        if permissions_dict.get(method) in list(current_user.permissions):
            has_one_of_the_permissions = True

    if not has_one_of_the_permissions:
        raise AccessDeniedError(
            message=f"User does not have permission to `{method}` in the specified project.",
            username=current_user.username,
            project=project_public_id,
        )

    app.logger.debug(
        f"Access to project {project_public_id} is granted for user {current_user.username}."
    )
    return project


class GetPublic(flask_restful.Resource):
    """Gets the public key beloning to the current project."""

    @auth.login_required
    def get(self):
        """Get public key from database."""

<<<<<<< HEAD
        args = flask.request.args

        project = verify(
            current_user=auth.current_user(),
            project_public_id=args.get("project"),
            access_method=["get", "put"],
        )

        app.logger.debug("Getting the public key.")
=======
        flask.current_app.logger.debug("Getting the public key.")
        try:
            proj_pub = (
                models.Project.query.filter_by(public_id=project.get("id"))
                .with_entities(models.Project.public_key)
                .first()
            )
>>>>>>> e73be5eb

        if not project.public_key:
            raise PublicKeyNotFoundError(project=project.public_id)

        return flask.jsonify({"public": project.public_key})


class GetPrivate(flask_restful.Resource):
    """Gets the private key belonging to the current project."""

    @auth.login_required
    def get(self):
        """Get private key from database"""

        args = flask.request.args

        project = verify(
            current_user=auth.current_user(),
            project_public_id=args.get("project"),
            access_method=["get"],
        )

        # TODO (ina): Change handling of private key -- not secure
<<<<<<< HEAD
        app.logger.debug("Getting the private key.")

        app_secret = app.config["SECRET_KEY"]
        passphrase = app_secret.encode("utf-8")

        enc_key = bytes.fromhex(project.private_key)
        nonce = bytes.fromhex(project.privkey_nonce)
        salt = bytes.fromhex(project.privkey_salt)

        kdf = scrypt.Scrypt(
            salt=salt,
            length=32,
            n=2 ** 14,
            r=8,
            p=1,
            backend=backends.default_backend(),
        )

        key_enc_key = kdf.derive(passphrase)
=======
        flask.current_app.logger.debug("Getting the private key.")
>>>>>>> e73be5eb
        try:
            decrypted_key = decrypt(ciphertext=enc_key, aad=None, nonce=nonce, key=key_enc_key)
        except Exception as err:
            app.logger.exception(err)
            return flask.make_response(str(err), 500)
<<<<<<< HEAD
=======
        else:
            app_secret = flask.current_app.config["SECRET_KEY"]
            passphrase = app_secret.encode("utf-8")

            enc_key = bytes.fromhex(proj_priv[0])
            nonce = bytes.fromhex(proj_priv[1])
            salt = bytes.fromhex(proj_priv[2])

            kdf = scrypt.Scrypt(
                salt=salt,
                length=32,
                n=2 ** 14,
                r=8,
                p=1,
                backend=backends.default_backend(),
            )

            key_enc_key = kdf.derive(passphrase)
            try:
                decrypted_key = decrypt(ciphertext=enc_key, aad=None, nonce=nonce, key=key_enc_key)
            except Exception as err:
                flask.current_app.logger.exception(err)
                return flask.make_response(str(err), 500)
>>>>>>> e73be5eb

        return flask.jsonify({"private": decrypted_key.hex().upper()})


class UserProjects(flask_restful.Resource):
    """Gets all projects registered to a specific user."""

    @auth.login_required
    def get(self):
        """Get info regarding all projects which user is involved in."""
        current_user = auth.current_user()

        if "l" not in current_user.permissions:
            raise AccessDeniedError(
                message="User does not have permission to ls.",
                username=current_user.username,
            )

        # TODO: Return different things depending on if facility or not
        all_projects = list()

        # Total number of GB hours and cost saved in the db for the specific facility
        total_gbhours_db = 0.0
        total_cost_db = 0.0
        total_size = 0

        usage = flask.request.args.get("usage") == "True" and current_user.role == "facility"

        # Get info for all projects
        for p in current_user.projects:
            project_info = {
                "Project ID": p.public_id,
                "Title": p.title,
                "PI": p.pi,
                "Status": p.status,
                "Last updated": dds_web.utils.timestamp(
                    datetime_string=p.date_updated if p.date_updated else p.date_created
                ),
                "Size": dds_web.utils.format_byte_size(p.size),
            }

            # Get proj size and update total size
            proj_size = sum([f.size_stored for f in p.files])
            total_size += proj_size
            project_info["Size"] = dds_web.utils.format_byte_size(proj_size)

            if usage:
                proj_gbhours, proj_cost = DBConnector().project_usage(p)
                total_gbhours_db += proj_gbhours
                total_cost_db += proj_cost

                project_info.update({"GBHours": str(proj_gbhours), "Cost": str(proj_cost)})

            all_projects.append(project_info)

        return_info = {
            "project_info": all_projects,
            "total_usage": {
                "gbhours": str(round(total_gbhours_db, 2)) if total_gbhours_db > 1.0 else str(0),
                "cost": f"{round(total_cost_db, 2)} kr" if total_cost_db > 1.0 else f"0 kr",
            },
            "total_size": dds_web.utils.format_byte_size(total_size),
        }

        return flask.jsonify(return_info)


class RemoveContents(flask_restful.Resource):
    """Removes all project contents."""

    @auth.login_required
    def delete(self):
        """Removes all project contents."""

        args = flask.request.args
        current_user = auth.current_user()
        project = verify(
            current_user=current_user, project_public_id=args.get("project"), access_method=["rm"]
        )

        # Delete files
        removed = False
        with DBConnector(project=project) as dbconn:
            try:
                removed = dbconn.delete_all()
            except (DatabaseError, EmptyProjectException):
                raise

            # Return error if contents not deleted from db
            if not removed:
                raise DeletionError(
                    message="No project contents deleted.",
                    username=current_user.username,
                    project=project.public_id,
                )

            # Delete from bucket
            try:
                with ApiS3Connector() as s3conn:
                    removed = s3conn.remove_all()

                    # Return error if contents not deleted from s3 bucket
                    if not removed:
                        db.session.rollback()
                        raise DeletionError(
                            message="Deleting project contents failed.",
                            username=current_user.username,
                            project=project.public_id,
                        )

                    # Commit changes to db
                    db.session.commit()
            except sqlalchemy.exc.SQLAlchemyError as err:
                raise DatabaseError(message=str(err))
            except (DeletionError, BucketNotFoundError):
                raise

        return flask.jsonify({"removed": removed})


class UpdateProjectSize(flask_restful.Resource):
    @auth.login_required
    def put(self):
        """Update the project size and updated time stamp."""

        args = flask.request.args

        project = verify(
            current_user=auth.current_user(),
            project_public_id=args.get("project"),
            access_method=["put"],
        )

        updated, error = (False, "")
        current_try, max_tries = (1, 5)
        while current_try < max_tries:
            try:
                tot_file_size = (
                    models.File.query.with_entities(
                        sqlalchemy.func.sum(models.File.size_original).label("sizeSum")
                    )
                    .filter(models.File.project_id == project.id)
                    .first()
                )

                project.size = tot_file_size.sizeSum
                project.date_updated = dds_web.utils.timestamp()
                db.session.commit()
            except sqlalchemy.exc.SQLAlchemyError as err:
                error = str(err)
                db.session.rollback()
                current_try += 1
            else:
                updated = True
                break

        return flask.jsonify({"updated": updated, "error": error, "tries": current_try})<|MERGE_RESOLUTION|>--- conflicted
+++ resolved
@@ -15,12 +15,7 @@
 
 # Own modules
 import dds_web.utils
-<<<<<<< HEAD
-from dds_web import app, auth, db
-=======
-from dds_web import db
-from dds_web.api.user import jwt_token
->>>>>>> e73be5eb
+from dds_web import auth, db
 from dds_web.database import models
 from dds_web.api.api_s3_connector import ApiS3Connector
 from dds_web.api.db_connector import DBConnector
@@ -46,8 +41,7 @@
     if not project_public_id:
         raise MissingProjectIDError
 
-<<<<<<< HEAD
-    app.logger.debug(
+    flask.current_app.logger.debug(
         f"Verifying access to project {project_public_id} by user {current_user.username}."
     )
     try:
@@ -59,38 +53,6 @@
 
     if not project:
         raise NoSuchProjectError(username=current_user.username, project=project_public_id)
-=======
-        # Check if project exists
-        flask.current_app.logger.debug("Getting project from db.")
-        try:
-            attempted_project = models.Project.query.filter(
-                models.Project.public_id == project["id"]
-            ).first()
-        except sqlalchemy.exc.SQLAlchemyError as sqlerr:
-            raise DatabaseError(
-                message=str(sqlerr), username=current_user.username, project=project_id
-            )
-
-        if not attempted_project:
-            raise NoSuchProjectError(username=current_user.username, project=project_id)
-
-        # Check if attempted action is ok for user
-        permissions_dict = {"get": "g", "ls": "l", "put": "p", "rm": "r"}
-        if permissions_dict.get(method) not in list(current_user.permissions):
-            raise ProjectPermissionsError(
-                message=f"User does not have permission to `{method}` in the specified project.",
-                username=current_user.username,
-                project=project_id,
-            )
-
-        # Check if user has access to project
-        if project_id in [x.public_id for x in current_user.projects]:
-            flask.current_app.logger.debug("Updating token...")
-            try:
-                token = jwt_token(username=current_user.username)
-            except JwtTokenGenerationError:
-                raise
->>>>>>> e73be5eb
 
     if project not in current_user.projects:
         raise AccessDeniedError(
@@ -112,7 +74,7 @@
             project=project_public_id,
         )
 
-    app.logger.debug(
+    flask.current_app.logger.debug(
         f"Access to project {project_public_id} is granted for user {current_user.username}."
     )
     return project
@@ -125,7 +87,6 @@
     def get(self):
         """Get public key from database."""
 
-<<<<<<< HEAD
         args = flask.request.args
 
         project = verify(
@@ -134,16 +95,7 @@
             access_method=["get", "put"],
         )
 
-        app.logger.debug("Getting the public key.")
-=======
         flask.current_app.logger.debug("Getting the public key.")
-        try:
-            proj_pub = (
-                models.Project.query.filter_by(public_id=project.get("id"))
-                .with_entities(models.Project.public_key)
-                .first()
-            )
->>>>>>> e73be5eb
 
         if not project.public_key:
             raise PublicKeyNotFoundError(project=project.public_id)
@@ -167,10 +119,9 @@
         )
 
         # TODO (ina): Change handling of private key -- not secure
-<<<<<<< HEAD
-        app.logger.debug("Getting the private key.")
-
-        app_secret = app.config["SECRET_KEY"]
+        flask.current_app.logger.debug("Getting the private key.")
+
+        app_secret = flask.current_app.config.get("SECRET_KEY")
         passphrase = app_secret.encode("utf-8")
 
         enc_key = bytes.fromhex(project.private_key)
@@ -186,41 +137,12 @@
             backend=backends.default_backend(),
         )
 
-        key_enc_key = kdf.derive(passphrase)
-=======
-        flask.current_app.logger.debug("Getting the private key.")
->>>>>>> e73be5eb
-        try:
-            decrypted_key = decrypt(ciphertext=enc_key, aad=None, nonce=nonce, key=key_enc_key)
-        except Exception as err:
-            app.logger.exception(err)
-            return flask.make_response(str(err), 500)
-<<<<<<< HEAD
-=======
-        else:
-            app_secret = flask.current_app.config["SECRET_KEY"]
-            passphrase = app_secret.encode("utf-8")
-
-            enc_key = bytes.fromhex(proj_priv[0])
-            nonce = bytes.fromhex(proj_priv[1])
-            salt = bytes.fromhex(proj_priv[2])
-
-            kdf = scrypt.Scrypt(
-                salt=salt,
-                length=32,
-                n=2 ** 14,
-                r=8,
-                p=1,
-                backend=backends.default_backend(),
-            )
-
             key_enc_key = kdf.derive(passphrase)
             try:
                 decrypted_key = decrypt(ciphertext=enc_key, aad=None, nonce=nonce, key=key_enc_key)
             except Exception as err:
                 flask.current_app.logger.exception(err)
                 return flask.make_response(str(err), 500)
->>>>>>> e73be5eb
 
         return flask.jsonify({"private": decrypted_key.hex().upper()})
 
