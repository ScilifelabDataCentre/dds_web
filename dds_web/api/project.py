"""Project module."""

####################################################################################################
# IMPORTS ################################################################################ IMPORTS #
####################################################################################################

# Standard Library

# Installed
import flask_restful
import flask
import sqlalchemy
import datetime
import botocore

# Own modules
import dds_web.utils
from dds_web import auth, db
from dds_web.database import models
from dds_web.api.api_s3_connector import ApiS3Connector
from dds_web.api.db_connector import DBConnector
from dds_web.api.dds_decorators import logging_bind_request
from dds_web.errors import (
    DDSArgumentError,
    DatabaseError,
    EmptyProjectException,
    DeletionError,
    BucketNotFoundError,
    KeyNotFoundError,
    S3ConnectionError,
)
from dds_web.api.user import AddUser
from dds_web.api.schemas import project_schemas, user_schemas
from dds_web.security.project_user_keys import obtain_project_private_key


####################################################################################################
# ENDPOINTS ############################################################################ ENDPOINTS #
####################################################################################################
class ProjectStatus(flask_restful.Resource):
    """Get and update Project status"""

    @auth.login_required
    @logging_bind_request
    def get(self):
        """Get current project status and optionally entire status history"""
        project = project_schemas.ProjectRequiredSchema().load(flask.request.args)
        extra_args = flask.request.json
        return_info = {"current_status": project.current_status}

        if project.current_deadline:
            return_info["current_deadline"] = project.current_deadline

        if extra_args and extra_args.get("history") == True:
            history = []
            for pstatus in project.project_statuses:
                history.append(tuple((pstatus.status, pstatus.date_created)))
            history.sort(key=lambda x: x[1], reverse=True)
            return_info.update({"history": history})

        return return_info

    @auth.login_required(role=["Super Admin", "Unit Admin", "Unit Personnel"])
    @logging_bind_request
    def post(self):
        """Update Project Status"""
        project = project_schemas.ProjectRequiredSchema().load(flask.request.args)
        public_id = project.public_id
        extra_args = flask.request.json
        new_status = extra_args.get("new_status")
        if new_status not in [
            "In Progress",
            "Deleted",
            "Available",
            "Expired",
            "Archived",
        ]:
            raise DDSArgumentError("Invalid status")

        curr_date = dds_web.utils.current_time()
        is_aborted = False
        add_deadline = None

        if not self.is_transition_possible(project.current_status, new_status):
            raise DDSArgumentError("Invalid status transition")

        # Moving to Available
        if new_status == "Available":
            # Optional int arg deadline in days
            deadline = extra_args.get("deadline", project.responsible_unit.days_in_available)
            add_deadline = dds_web.utils.current_time(to_midnight=True) + datetime.timedelta(
                days=deadline
            )
            if project.current_status == "Expired":
                # Project can only move from Expired 2 times
                if project.times_expired > 2:
                    raise DDSArgumentError(
                        "Project availability limit: Project cannot be made Available any more times"
                    )
            else:  # current status is in progress
                if project.has_been_available:
                    # No change in deadline if made available before
                    add_deadline = project.current_deadline
                else:
                    project.released = curr_date

        # Moving to Expired
        if new_status == "Expired":
            deadline = extra_args.get("deadline", project.responsible_unit.days_in_expired)
            add_deadline = dds_web.utils.current_time(to_midnight=True) + datetime.timedelta(
                days=deadline
            )

        # Moving to Deleted
        if new_status == "Deleted":
            # Can only be Deleted if never made Available
            if project.has_been_available:
                raise DDSArgumentError(
                    "Project cannot be deleted if it has ever been made available, abort it instead"
                )
            project.is_active = False

        # Moving to Archived
        if new_status == "Archived":
            is_aborted = extra_args.get("is_aborted", False)
            if project.current_status == "In Progress":
                if not (project.has_been_available and is_aborted):
                    raise DDSArgumentError(
                        "Project cannot be archived from this status but can be aborted if it has ever been made available"
                    )
            project.is_active = False

        add_status = models.ProjectStatuses(
            **{"project_id": project.id, "status": new_status, "date_created": curr_date},
            deadline=add_deadline,
            is_aborted=is_aborted,
        )
        delete_message = ""
        try:
            project.project_statuses.append(add_status)
            if not project.is_active:
                # Deletes files (also commits session in the function - possibly refactor later)
                removed = RemoveContents().delete_project_contents(project)
                delete_message = f"\nAll files in {public_id} deleted"
                if new_status == "Deleted" or is_aborted:
                    # Delete metadata from project row
                    project = self.delete_project_info(project)
                    delete_message += " and project info cleared"
            db.session.commit()
        except (
            sqlalchemy.exc.SQLAlchemyError,
            TypeError,
            DatabaseError,
            DeletionError,
            BucketNotFoundError,
        ) as err:
            flask.current_app.logger.exception(err)
            db.session.rollback()
            raise DatabaseError(message="Server Error: Status was not updated")

        return {"message": f"{public_id} updated to status {new_status}" + delete_message}

    def is_transition_possible(self, current_status, new_status):
        """Check if the transition is valid"""
        possible_transitions = [
            ("In Progress", ["Available", "Deleted", "Archived"]),
            ("Available", ["In Progress", "Expired", "Archived"]),
            ("Expired", ["Available", "Archived"]),
        ]
        result = False

        for transition in possible_transitions:
            if current_status == transition[0] and new_status in transition[1]:
                result = True
                break
        return result

    def delete_project_info(self, proj):
        """Delete certain metadata from proj on deletion/abort"""
        proj.public_id = None
        proj.title = None
        proj.date_created = None
        proj.date_updated = None
        proj.description = None
        proj.pi = None
        proj.public_key = None
        proj.is_sensitive = None
        proj.unit_id = None
        proj.created_by = None
        # Delete User associations
        for user in proj.researchusers:
            db.session.delete(user)
        return proj


class GetPublic(flask_restful.Resource):
    """Gets the public key beloning to the current project."""

    @auth.login_required
    @logging_bind_request
    def get(self):
        """Get public key from database."""

        project = project_schemas.ProjectRequiredSchema().load(flask.request.args)

        flask.current_app.logger.debug("Getting the public key.")

        if not project.public_key:
            raise KeyNotFoundError(project=project.public_id)

<<<<<<< HEAD
        return {"public": project.public_key}
=======
        return flask.jsonify({"public": project.public_key.hex().upper()})
>>>>>>> 8ce6c166


class GetPrivate(flask_restful.Resource):
    """Gets the private key belonging to the current project."""

    @auth.login_required
    @logging_bind_request
    def get(self):
        """Get private key from database"""

        project = project_schemas.ProjectRequiredSchema().load(flask.request.args)

        flask.current_app.logger.debug("Getting the private key.")

        return flask.jsonify(
            {"private": obtain_project_private_key(auth.current_user(), project).hex().upper()}
        )

<<<<<<< HEAD
        key_enc_key = kdf.derive(passphrase)
        try:
            decrypted_key = decrypt(ciphertext=enc_key, aad=None, nonce=nonce, key=key_enc_key)
        except Exception as err:
            flask.current_app.logger.exception(err)
            raise KeyNotFoundError

        return {"private": decrypted_key.hex().upper()}

=======
>>>>>>> 8ce6c166

class UserProjects(flask_restful.Resource):
    """Gets all projects registered to a specific user."""

    @auth.login_required
    @logging_bind_request
    def get(self):
        """Get info regarding all projects which user is involved in."""
        current_user = auth.current_user()

        # TODO: Return different things depending on if unit or not
        all_projects = list()

        # Total number of GB hours and cost saved in the db for the specific unit
        total_bhours_db = 0.0
        total_cost_db = 0.0
        total_size = 0

        usage_arg = flask.request.json.get("usage") if flask.request.json else None
        usage = bool(usage_arg) and current_user.role in [
            "Super Admin",
            "Unit Admin",
            "Unit Personnel",
        ]

        # Get info for all projects
        for p in current_user.projects:
            project_info = {
                "Project ID": p.public_id,
                "Title": p.title,
                "PI": p.pi,
                "Status": p.current_status,
                "Last updated": p.date_updated if p.date_updated else p.date_created,
                "Size": p.size,
            }

            # Get proj size and update total size
            proj_size = p.size
            total_size += proj_size
            project_info["Size"] = proj_size

            if usage:
                proj_bhours, proj_cost = DBConnector().project_usage(p)
                total_bhours_db += proj_bhours
                total_cost_db += proj_cost
                # return ByteHours
                project_info.update({"Usage": proj_bhours, "Cost": proj_cost})

            all_projects.append(project_info)

        return_info = {
            "project_info": all_projects,
            "total_usage": {
                # return ByteHours
                "usage": total_bhours_db,
                "cost": total_cost_db,
            },
            "total_size": total_size,
        }

        return return_info


class RemoveContents(flask_restful.Resource):
    """Removes all project contents."""

    @auth.login_required(role=["Super Admin", "Unit Admin", "Unit Personnel"])
    @logging_bind_request
    def delete(self):
        """Removes all project contents."""

        project = project_schemas.ProjectRequiredSchema().load(flask.request.args)

        # Check if project contains anything
        if not project.files:
            raise EmptyProjectException("The are no project contents to delete.")

        # Delete files
        try:
            self.delete_project_contents(project)
        except sqlalchemy.exc.SQLAlchemyError as err:
            raise DatabaseError(message=str(err))
        except DatabaseError as err:
            raise DeletionError(
                message=f"No project contents deleted: {err}",
                project=project.public_id,
            )

        return {"removed": True}

    @staticmethod
    def delete_project_contents(project):
        """Remove project contents"""
        DBConnector(project=project).delete_all()

        # Delete from bucket
        with ApiS3Connector(project=project) as s3conn:
            removed = s3conn.remove_all()
            if not removed:
                db.session.rollback()
            else:
                # Commit changes to db
                db.session.commit()


class CreateProject(flask_restful.Resource):
    @auth.login_required(role=["Super Admin", "Unit Admin", "Unit Personnel"])
    @logging_bind_request
    def post(self):
        """Create a new project"""
        p_info = flask.request.json

        new_project = project_schemas.CreateProjectSchema().load(p_info)

        if not new_project:
            raise DDSArgumentError("Failed to create project.")

        # TODO: Change -- the bucket should be created before the row is added to the database
        # This is a quick fix so that things do not break
        try:
            with ApiS3Connector(project=new_project) as s3:
                s3.resource.create_bucket(Bucket=new_project.bucket)
        except botocore.exceptions.ClientError as err:
            # For now just keeping the project row
            raise S3ConnectionError(str(err))

        flask.current_app.logger.debug(
            f"Project {new_project.public_id} created by user {auth.current_user().username}."
        )
        user_addition_statuses = []
        if "users_to_add" in p_info:
            for user in p_info["users_to_add"]:
                existing_user = user_schemas.UserSchema().load(user)
                if not existing_user:
                    # Send invite if the user doesn't exist
                    invite_user_result = AddUser.invite_user(
                        {
                            "email": user.get("email"),
                            "role": user.get("role"),
                        }
                    )
                    if invite_user_result["status"] == 200:
                        invite_msg = (
                            f"Invitation sent to {user['email']}. "
                            "The user should have a valid account to be added to a project"
                        )
                    else:
                        invite_msg = invite_user_result["message"]
                    user_addition_statuses.append(invite_msg)
                else:
                    # If it is an existing user, add them to project.
                    addition_status = ""
                    try:
                        add_user_result = AddUser.add_user_to_project(
                            existing_user=existing_user,
                            project=new_project.public_id,
                            role=user.get("role"),
                        )
                    except DatabaseError as err:
                        addition_status = f"Error for {user['email']}: {err.description}"
                    else:
                        addition_status = add_user_result["message"]
                    user_addition_statuses.append(addition_status)

        return {
            "status": 200,
            "message": f"Added new project '{new_project.title}'",
            "project_id": new_project.public_id,
            "user_addition_statuses": user_addition_statuses,
        }


class ProjectUsers(flask_restful.Resource):
    """Get all users in a specific project."""

    @auth.login_required
    @logging_bind_request
    def get(self):

        project = project_schemas.ProjectRequiredSchema().load(flask.request.args)

        # Get info on research users
        research_users = list()

        for user in project.researchusers:
            user_info = {
                "User Name": user.user_id,
                "Primary email": "",
            }
            for user_email in user.researchuser.emails:
                if user_email.primary:
                    user_info["Primary email"] = user_email.email
            research_users.append(user_info)

        return {"research_users": research_users}<|MERGE_RESOLUTION|>--- conflicted
+++ resolved
@@ -208,11 +208,7 @@
         if not project.public_key:
             raise KeyNotFoundError(project=project.public_id)
 
-<<<<<<< HEAD
-        return {"public": project.public_key}
-=======
-        return flask.jsonify({"public": project.public_key.hex().upper()})
->>>>>>> 8ce6c166
+        return {"public": project.public_key.hex().upper()}
 
 
 class GetPrivate(flask_restful.Resource):
@@ -231,18 +227,6 @@
             {"private": obtain_project_private_key(auth.current_user(), project).hex().upper()}
         )
 
-<<<<<<< HEAD
-        key_enc_key = kdf.derive(passphrase)
-        try:
-            decrypted_key = decrypt(ciphertext=enc_key, aad=None, nonce=nonce, key=key_enc_key)
-        except Exception as err:
-            flask.current_app.logger.exception(err)
-            raise KeyNotFoundError
-
-        return {"private": decrypted_key.hex().upper()}
-
-=======
->>>>>>> 8ce6c166
 
 class UserProjects(flask_restful.Resource):
     """Gets all projects registered to a specific user."""
