--- conflicted
+++ resolved
@@ -184,23 +184,10 @@
 
             if not is_queue_operation:
                 # If operations was not handled by a queue, commit the changes
-<<<<<<< HEAD
-                self.update_status_project(project=project, new_status_row=new_status_row)
-                return_message += f"Project {project.public_id} updated to status {new_status}" + (
-                    " (Aborted)" if is_aborted else ""
-                )
-            else:
-                return_message += (
-                    f"Project {project.public_id} has started, in the background, the process of being updated to {new_status}"
-                    + (" (Aborted)" if is_aborted else "")
-                    + ". It may take some time to complete"
-                )
-=======
                 self.update_project_status(project=project, new_status_row=new_status_row)
                 return_message += f"Project {project.public_id} updated to status {new_status}"
             else:
                 return_message += f"The status of project {project.public_id} is being updated to {new_status}. The DDS is handling this in the background.  It may take some time to complete."
->>>>>>> 5684f7ba
 
             # Mail users once project is made available
             if new_status == "Available" and send_email:
@@ -526,21 +513,13 @@
         q = Queue(connection=r)
 
         job_delete_contents = q.enqueue(
-<<<<<<< HEAD
-            self.queue_helper_fun_delete_contents,
-=======
             self.queue_helper_function_delete_contents,
->>>>>>> 5684f7ba
             project_id=project.public_id,  # It is not possible to pass the project object directly to the queue
             clear_proj_info=aborted,  # If aborted, clear project info
         )
 
         job_update_db = q.enqueue(
-<<<<<<< HEAD
-            self.queue_helper_fun_update_db,
-=======
             self.queue_helper_function_update_proj_status,
->>>>>>> 5684f7ba
             project_id=project.public_id,
             current_time=current_time,
             new_status="Archived",
@@ -551,11 +530,7 @@
         return None, ""  # Dummy returns to not break the main function
 
     @dbsession
-<<<<<<< HEAD
-    def queue_helper_fun_delete_contents(self, project_id: int, clear_proj_info: bool = False):
-=======
     def queue_helper_function_delete_contents(self, project_id: int, clear_proj_info: bool = False):
->>>>>>> 5684f7ba
         """Delete the project contents for the archiving operation.
         Function to be called by the queue."""
 
@@ -584,11 +559,7 @@
             ) from err
 
     @dbsession
-<<<<<<< HEAD
-    def queue_helper_fun_update_db(
-=======
     def queue_helper_function_update_proj_status(
->>>>>>> 5684f7ba
         self,
         project_id: int,
         current_time: datetime.datetime,
@@ -596,11 +567,7 @@
         aborted: bool = False,
     ):
         """When the delete contents operation has being sucesfully executed. Perform the update in the DB.
-<<<<<<< HEAD
-        Function to be called by the queue.
-=======
         Function ONLY to be called by the queue.
->>>>>>> 5684f7ba
         """
 
         project = models.Project.query.filter_by(public_id=project_id).one_or_none()
@@ -608,17 +575,10 @@
         new_status_row = models.ProjectStatuses(
             status=new_status, date_created=current_time, is_aborted=aborted
         )
-<<<<<<< HEAD
-        self.update_status_project(project=project, new_status_row=new_status_row)
-
-    @dbsession
-    def update_status_project(
-=======
         self.update_project_status(project=project, new_status_row=new_status_row)
 
     @dbsession
     def update_project_status(
->>>>>>> 5684f7ba
         self, project: models.Project, new_status_row: models.ProjectStatuses
     ):
         """Update the project status in the database."""
