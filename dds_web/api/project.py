--- conflicted
+++ resolved
@@ -424,12 +424,6 @@
         """Create a new project."""
         # Add a new project to db
         p_info = flask.request.json
-<<<<<<< HEAD
-=======
-        if not p_info:
-            raise DDSArgumentError(message="Required information missing!")
-
->>>>>>> 5acf2a17
         new_project = project_schemas.CreateProjectSchema().load(p_info)
 
         if not new_project:
