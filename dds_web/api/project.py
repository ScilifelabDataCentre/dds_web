--- conflicted
+++ resolved
@@ -22,11 +22,7 @@
 
 
 # Own modules
-<<<<<<< HEAD
-from dds_web.utils import format_byte_size
-=======
 import dds_web.utils
->>>>>>> f77fbfe2
 from dds_web import app, db, timestamp
 from dds_web.api.user import jwt_token
 from dds_web.database import models
@@ -198,8 +194,6 @@
             )
 
         # TODO: Return different things depending on if facility or not
-<<<<<<< HEAD
-
         all_projects = list()
 
         # Total number of GB hours and cost saved in the db for the specific facility
@@ -218,25 +212,14 @@
                 "Status": p.status,
                 "Last updated": timestamp(
                     datetime_string=p.date_updated if p.date_updated else p.date_created
-=======
-        columns = ["Project ID", "Title", "PI", "Status", "Last updated", "Size"]
-        all_projects = [
-            {
-                columns[0]: x.public_id,
-                columns[1]: x.title,
-                columns[2]: x.pi,
-                columns[3]: x.status,
-                columns[4]: timestamp(
-                    datetime_string=x.date_updated if x.date_updated else x.date_created
->>>>>>> f77fbfe2
                 ),
-                columns[5]: dds_web.utils.format_byte_size(x.size),
+                "Size": dds_web.utils.format_byte_size(p.size),
             }
 
             # Get proj size and update total size
             proj_size = sum([f.size_stored for f in p.files])
             total_size += proj_size
-            project_info["Size"] = format_byte_size(proj_size)
+            project_info["Size"] = dds_web.utils.format_byte_size(proj_size)
 
             if usage:
                 proj_gbhours, proj_cost = DBConnector().project_usage(p)
@@ -253,7 +236,7 @@
                 "gbhours": str(round(total_gbhours_db, 2)) if total_gbhours_db > 1.0 else str(0),
                 "cost": f"{round(total_cost_db, 2)} kr" if total_cost_db > 1.0 else f"0 kr",
             },
-            "total_size": format_byte_size(total_size),
+            "total_size": dds_web.utils.format_byte_size(total_size),
         }
 
         return flask.jsonify(return_info)
