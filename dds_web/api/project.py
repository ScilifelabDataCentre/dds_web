"""Project module."""

####################################################################################################
# IMPORTS ################################################################################ IMPORTS #
####################################################################################################

# Standard Library
import functools

# Installed
import flask_restful
import flask
import sqlalchemy
from cryptography.hazmat.primitives.kdf import scrypt
from nacl.bindings import crypto_aead_chacha20poly1305_ietf_decrypt as decrypt
from cryptography.hazmat import backends
import os


# Own modules
import dds_web.utils
from dds_web import auth, db, ROLES
from dds_web.database import models
from dds_web.api.api_s3_connector import ApiS3Connector
from dds_web.api.db_connector import DBConnector
from dds_web.api.errors import (
    MissingProjectIDError,
    DatabaseError,
    NoSuchProjectError,
    AccessDeniedError,
    EmptyProjectException,
    DeletionError,
    BucketNotFoundError,
    PublicKeyNotFoundError,
    InvalidMethodError,
)
<<<<<<< HEAD
from dds_web.api import marshmallows
=======
from dds_web.crypt import key_gen
>>>>>>> 86008f38

####################################################################################################
# ENDPOINTS ############################################################################ ENDPOINTS #
####################################################################################################


<<<<<<< HEAD
=======
def verify(current_user, project_public_id, access_method):
    """Checks the user access to the given project with the given method."""

    if not project_public_id:
        raise MissingProjectIDError

    flask.current_app.logger.debug(
        f"Verifying access to project {project_public_id} by user {current_user.username}."
    )
    try:
        project = models.Project.query.filter(models.Project.public_id == project_public_id).first()
    except sqlalchemy.exc.SQLAlchemyError as sqlerr:
        raise DatabaseError(
            message=str(sqlerr), username=current_user.username, project=project_public_id
        )

    if not project:
        raise NoSuchProjectError(username=current_user.username, project=project_public_id)

    if project not in current_user.projects:
        raise AccessDeniedError(
            message="Project access denied.",
            username=current_user.username,
            project=project_public_id,
        )

    has_one_of_the_permissions = False
    for method in access_method:
        if method in ["get", "ls"]:
            has_one_of_the_permissions = True
        elif method in ["put", "rm"]:
            if current_user.role in ["unit", "admin"]:
                has_one_of_the_permissions = True

    if not has_one_of_the_permissions:
        raise AccessDeniedError(
            message="User does not have necessary permission(s) in the specified project.",
            username=current_user.username,
            project=project_public_id,
        )

    flask.current_app.logger.debug(
        f"Access to project {project_public_id} is granted for user {current_user.username}."
    )
    return project


>>>>>>> 86008f38
class GetPublic(flask_restful.Resource):
    """Gets the public key beloning to the current project."""

    @auth.login_required  # All roles can access this for different reasons
    def get(self):
        """Get public key from database."""

        public_key = marshmallows.PublicKeySchema().load(flask.request.args)

        return flask.jsonify({"public": public_key})


class GetPrivate(flask_restful.Resource):
    """Gets the private key belonging to the current project."""

    @auth.login_required
    def get(self):
        """Get private key from database"""

        private_key_encrypted, nonce, salt = marshmallows.PrivateKeySchema().load(
            flask.request.args
        )

        # TODO (ina): Change handling of private key -- not secure

        app_secret = flask.current_app.config.get("SECRET_KEY")
        passphrase = app_secret.encode("utf-8")

        kdf = scrypt.Scrypt(
            salt=salt,
            length=32,
            n=2 ** 14,
            r=8,
            p=1,
            backend=backends.default_backend(),
        )

        privkey_decryption_key = kdf.derive(passphrase)
        try:
            private_key = decrypt(
                ciphertext=enc_key, aad=None, nonce=nonce, key=privkey_decryption_key
            )
        except Exception as err:
            flask.current_app.logger.exception(err)
            return flask.make_response(str(err), 500)

        flask.current_app.logger.info("Returning private key...")
        return flask.jsonify({"private": private_key.hex().upper()})


class UserProjects(flask_restful.Resource):
    """Gets all projects registered to a specific user."""

    @auth.login_required
    def get(self):
        """Get info regarding all projects which user is involved in."""
        current_user = auth.current_user()

        # TODO: Return different things depending on if unit or not
        all_projects = list()

        # Total number of GB hours and cost saved in the db for the specific unit
        total_gbhours_db = 0.0
        total_cost_db = 0.0
        total_size = 0

        # Unit users can get usage info
        return_usage = flask.request.args.get("usage") == "True" and current_user.role in [
            "Unit Personnel",
            "Unit Admin",
        ]

        try:

            # Get info for all projects
            for proj in current_user.projects:

                flask.current_app.logger.info(proj)
                project_info = {
                    "Project ID": proj.public_id,
                    "Title": proj.title,
                    "PI": proj.pi,
                    "Status": proj.status,
                    "Last updated": proj.date_updated if proj.date_updated else proj.date_created,
                    "Size": dds_web.utils.format_byte_size(proj.size),
                }

                # Get proj size and update total size
                proj_size = sum([f.size_stored for f in proj.files])
                total_size += proj_size
                project_info["Size"] = dds_web.utils.format_byte_size(proj_size)

                # Get project usage if chosen and allowed
                if return_usage:
                    proj_gbhours, proj_cost = DBConnector().project_usage(proj)
                    total_gbhours_db += proj_gbhours
                    total_cost_db += proj_cost

                    project_info.update({"GBHours": str(proj_gbhours), "Cost": str(proj_cost)})

                all_projects.append(project_info)
        except sqlalchemy.exc.SQLAlchemyError as err:
            raise DatabaseError

        return_info = {
            "project_info": all_projects,
            "total_usage": {
                "gbhours": str(round(total_gbhours_db, 2)) if total_gbhours_db > 1.0 else str(0),
                "cost": f"{round(total_cost_db, 2)} kr" if total_cost_db > 1.0 else f"0 kr",
            },
            "total_size": dds_web.utils.format_byte_size(total_size),
        }

        return flask.jsonify(return_info)


class RemoveContents(flask_restful.Resource):
    """Removes all project contents."""

    @auth.login_required
    def delete(self):
        """Removes all project contents."""

        args = flask.request.args
        current_user = auth.current_user()
        project = verify(
            current_user=current_user,
            project_public_id=args.get("project"),
            endpoint_methods=["rm"],
        )

        # Delete files
        removed = False
        with DBConnector(project=project) as dbconn:
            try:
                removed = dbconn.delete_all()
            except (DatabaseError, EmptyProjectException):
                raise

            # Return error if contents not deleted from db
            if not removed:
                raise DeletionError(
                    message="No project contents deleted.",
                    username=current_user.username,
                    project=project.public_id,
                )

            # Delete from bucket
            try:
                with ApiS3Connector() as s3conn:
                    removed = s3conn.remove_all()

                    # Return error if contents not deleted from s3 bucket
                    if not removed:
                        db.session.rollback()
                        raise DeletionError(
                            message="Deleting project contents failed.",
                            username=current_user.username,
                            project=project.public_id,
                        )

                    # Commit changes to db
                    db.session.commit()
            except sqlalchemy.exc.SQLAlchemyError as err:
                raise DatabaseError(message=str(err))
            except (DeletionError, BucketNotFoundError):
                raise

        return flask.jsonify({"removed": removed})


class UpdateProjectSize(flask_restful.Resource):
    @auth.login_required
    def put(self):
        """Update the project size and updated time stamp."""

        args = flask.request.args

        project = verify(
            current_user=auth.current_user(),
            project_public_id=args.get("project"),
            endpoint_methods=["put"],
        )

        updated, error = (False, "")
        current_try, max_tries = (1, 5)
        while current_try < max_tries:
            try:
                tot_file_size = (
                    models.File.query.with_entities(
                        sqlalchemy.func.sum(models.File.size_original).label("sizeSum")
                    )
                    .filter(models.File.project_id == project.id)
                    .first()
                )

                project.size = tot_file_size.sizeSum
                project.date_updated = dds_web.utils.current_time()

                db.session.commit()
            except sqlalchemy.exc.SQLAlchemyError as err:
                flask.current_app.logger.exception(err)
                db.session.rollback()
                current_try += 1
            else:
                flask.current_app.logger.debug("Updated project size!")
                updated = True
                break

        return flask.jsonify({"updated": updated, "error": error, "tries": current_try})


class CreateProject(flask_restful.Resource):
    @auth.login_required(role="admin")
    def post(self):
        """Create a new project"""
        p_info = flask.request.json
        cur_user = auth.current_user()
        # Add check for user permissions

        created_time = dds_web.utils.current_time()

        try:
            # lock Unit row
            unit_row = (
                db.session.query(models.Unit)
                .filter_by(id=cur_user.unit_id)
                .with_for_update()
                .one_or_none()
            )

            if not unit_row:
                raise Exception(
                    "No unit associated to this user --> cannot create project. This message and exception should and will be changed."
                )

            unit_row.counter = unit_row.counter + 1 if unit_row.counter else 1
            public_id = "{}{:03d}".format(unit_row.internal_ref, unit_row.counter)

            project_info = {
                "public_id": public_id,
                "title": p_info["title"],
                "date_created": created_time,
                "date_updated": created_time,
                "status": "Ongoing",  # ?
                "description": p_info["description"],
                "pi": p_info.get("pi", ""),  # Not a foreign key, only a name
                "size": 0,
                "bucket": self.__create_bucket_name(public_id, created_time),
            }
            pkg = key_gen.ProjectKeys(project_info["public_id"])
            project_info.update(pkg.key_dict())

            new_project = models.Project(**project_info)
            unit_row.projects.append(new_project)
            cur_user.created_projects.append(new_project)

            db.session.commit()

        except sqlalchemy.exc.SQLAlchemyError as err:
            flask.current_app.logger.exception(err)
            db.session.rollback()
            return flask.make_response("Server Error: Project was not created\n", 500)

        else:
            flask.current_app.logger.debug(
                f"Project {public_id} created by user {cur_user.username}."
            )
            return flask.jsonify(
                {
                    "status": 200,
                    "message": "Added new project '{}'".format(new_project.title),
                    "project_id": new_project.public_id,
                }
            )

    def __create_bucket_name(self, public_id, created_time):
        """Create a bucket name for the given project"""
        return "{pid}-{tstamp}-{rstring}".format(
            pid=public_id.lower(),
            tstamp=dds_web.utils.timestamp(dts=created_time, ts_format="%y%m%d%H%M%S%f"),
            rstring=os.urandom(4).hex(),
        )<|MERGE_RESOLUTION|>--- conflicted
+++ resolved
@@ -34,67 +34,14 @@
     PublicKeyNotFoundError,
     InvalidMethodError,
 )
-<<<<<<< HEAD
 from dds_web.api import marshmallows
-=======
 from dds_web.crypt import key_gen
->>>>>>> 86008f38
 
 ####################################################################################################
 # ENDPOINTS ############################################################################ ENDPOINTS #
 ####################################################################################################
 
 
-<<<<<<< HEAD
-=======
-def verify(current_user, project_public_id, access_method):
-    """Checks the user access to the given project with the given method."""
-
-    if not project_public_id:
-        raise MissingProjectIDError
-
-    flask.current_app.logger.debug(
-        f"Verifying access to project {project_public_id} by user {current_user.username}."
-    )
-    try:
-        project = models.Project.query.filter(models.Project.public_id == project_public_id).first()
-    except sqlalchemy.exc.SQLAlchemyError as sqlerr:
-        raise DatabaseError(
-            message=str(sqlerr), username=current_user.username, project=project_public_id
-        )
-
-    if not project:
-        raise NoSuchProjectError(username=current_user.username, project=project_public_id)
-
-    if project not in current_user.projects:
-        raise AccessDeniedError(
-            message="Project access denied.",
-            username=current_user.username,
-            project=project_public_id,
-        )
-
-    has_one_of_the_permissions = False
-    for method in access_method:
-        if method in ["get", "ls"]:
-            has_one_of_the_permissions = True
-        elif method in ["put", "rm"]:
-            if current_user.role in ["unit", "admin"]:
-                has_one_of_the_permissions = True
-
-    if not has_one_of_the_permissions:
-        raise AccessDeniedError(
-            message="User does not have necessary permission(s) in the specified project.",
-            username=current_user.username,
-            project=project_public_id,
-        )
-
-    flask.current_app.logger.debug(
-        f"Access to project {project_public_id} is granted for user {current_user.username}."
-    )
-    return project
-
-
->>>>>>> 86008f38
 class GetPublic(flask_restful.Resource):
     """Gets the public key beloning to the current project."""
 
