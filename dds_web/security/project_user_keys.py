""" Code for generating and maintaining project and user related keys """
import os

import argon2
import cryptography.exceptions
from cryptography.hazmat.primitives import asymmetric, ciphers, hashes, serialization
import flask
import gc

from dds_web.database import models
from dds_web.errors import (
    KeyNotFoundError,
    KeyOperationError,
    KeySetupError,
    SensitiveContentMissingError,
)
from dds_web.security.auth import (
    extract_encrypted_token_sensitive_content,
    extract_token_invite_key,
)
from dds_web import utils


def __derive_key(user, password):
    if not user.kd_salt:
        raise KeySetupError(message="User keys are not properly setup!")

    flask.current_app.logger.info(
        f"- - - __derive_key (before hash_secret_raw)\t Current time: {utils.current_time()}"
    )
    derived_key = argon2.low_level.hash_secret_raw(
        secret=password.encode(),
        salt=user.kd_salt,
        time_cost=2,
<<<<<<< HEAD
        memory_cost=4194304,  # 16384 worked
        parallelism=8,
=======
        memory_cost=143360,  # 16384 worked
        parallelism=4,
>>>>>>> fcbd4260
        hash_len=32,
        type=argon2.Type.ID,
    )
    flask.current_app.logger.info(
        f"- - - __derive_key (after hash_secret_raw)\t Current time: {utils.current_time()}"
    )

    if len(derived_key) != 32:
        raise KeySetupError(message="Derived key is not 256 bits long!")

    return derived_key


def __get_padding_for_rsa():
    """
    This is the recommended padding algorithm for RSA encryption at the time of implementation.
    [https://cryptography.io/en/latest/hazmat/primitives/asymmetric/rsa/#cryptography.hazmat.primitives.asymmetric.padding.OAEP]
    """
    return asymmetric.padding.OAEP(
        mgf=asymmetric.padding.MGF1(algorithm=hashes.SHA256()),
        algorithm=hashes.SHA256(),
        label=None,
    )


def __encrypt_with_rsa(plaintext, public_key):
    """
    Encrypts the plaintext with the RSA algorithm using the public key
    :param plaintext: a byte string
    :param public_key: public key of the user
    """
    return public_key.encrypt(plaintext, __get_padding_for_rsa())


def __decrypt_with_rsa(ciphertext, private_key):
    """
    Decrypts the ciphertext with the RSA algorithm using the private key
    :param ciphertext: encrypted content
    :param private_key: private key of the user
    """
    return private_key.decrypt(ciphertext, __get_padding_for_rsa())


def __encrypt_project_private_key(owner, project_private_key):
    if not owner.public_key:
        raise KeySetupError(message="User keys are not properly setup!")

    try:
        owner_public_key = serialization.load_der_public_key(owner.public_key)
        if isinstance(owner_public_key, asymmetric.rsa.RSAPublicKey):
            return __encrypt_with_rsa(project_private_key, owner_public_key)
    except ValueError as exc:
        raise KeyOperationError(message="User public key could not be loaded!") from exc


def __decrypt_project_private_key(user, token, encrypted_project_private_key):
    flask.current_app.logger.info(
        f"- - - __decrypt_project_private_key (before __decrypt_user_private_key_via_token)\t Current time: {utils.current_time()}"
    )
    private_key_bytes = __decrypt_user_private_key_via_token(user, token)
    flask.current_app.logger.info(
        f"- - - __decrypt_project_private_key (after __decrypt_user_private_key_via_token)\t Current time: {utils.current_time()}"
    )

    if not private_key_bytes:
        raise KeyOperationError(message="User private key could not be decrypted!")

    try:
        user_private_key = serialization.load_der_private_key(private_key_bytes, password=None)
        flask.current_app.logger.info(
            f"- - - __decrypt_project_private_key (before __decrypt_with_rsa)\t Current time: {utils.current_time()}"
        )
        if isinstance(user_private_key, asymmetric.rsa.RSAPrivateKey):
            return __decrypt_with_rsa(encrypted_project_private_key, user_private_key)
    except ValueError as exc:
        raise KeyOperationError(message="User private key could not be loaded!") from exc


def obtain_project_private_key(user, project, token):
    flask.current_app.logger.info(
        f"- - obtain_project_private_key (before ProjectUserKeys)\t Current time: {utils.current_time()}"
    )

    project_key = models.ProjectUserKeys.query.filter_by(
        project_id=project.id, user_id=user.username
    ).first()
    flask.current_app.logger.info(
        f"- - obtain_project_private_key (after ProjectUserKeys)\t Current time: {utils.current_time()}"
    )

    flask.current_app.logger.info(
        f"- - obtain_project_private_key (before __decrypt_project_private_key)\t Current time: {utils.current_time()}"
    )
    if project_key:
        return __decrypt_project_private_key(user, token, project_key.key)
    flask.current_app.logger.info(
        f"- - obtain_project_private_key (after __decrypt_project_private_key)\t Current time: {utils.current_time()}"
    )

    raise KeyNotFoundError(project=project.public_id)


def share_project_private_key(
    from_user, to_another, from_user_token, project, is_project_owner=False
):
    if isinstance(to_another, models.Invite):
        __init_and_append_project_invite_key(
            invite=to_another,
            project=project,
            project_private_key=obtain_project_private_key(
                user=from_user, project=project, token=from_user_token
            ),
            is_project_owner=is_project_owner,
        )
    else:
        __init_and_append_project_user_key(
            user=to_another,
            project=project,
            project_private_key=obtain_project_private_key(
                user=from_user, project=project, token=from_user_token
            ),
        )


def __init_and_append_project_user_key(user, project, project_private_key):
    project_user_key = models.ProjectUserKeys(
        project_id=project.id,
        user_id=user.username,
        key=__encrypt_project_private_key(user, project_private_key),
    )
    user.project_user_keys.append(project_user_key)
    project.project_user_keys.append(project_user_key)


def __init_and_append_project_invite_key(
    invite, project, project_private_key, is_project_owner=False
):
    """Save encrypted project private key to ProjectInviteKeys."""
    project_invite_key = models.ProjectInviteKeys(
        project_id=project.id,
        invite_id=invite.id,
        key=__encrypt_project_private_key(owner=invite, project_private_key=project_private_key),
        owner=is_project_owner,
    )
    invite.project_invite_keys.append(project_invite_key)
    project.project_invite_keys.append(project_invite_key)


def generate_project_key_pair(user, project):
    private_key = asymmetric.x25519.X25519PrivateKey.generate()
    private_key_bytes = private_key.private_bytes(
        encoding=serialization.Encoding.Raw,
        format=serialization.PrivateFormat.Raw,
        encryption_algorithm=serialization.NoEncryption(),
    )
    public_key_bytes = private_key.public_key().public_bytes(
        encoding=serialization.Encoding.Raw,
        format=serialization.PublicFormat.Raw,
    )
    project.public_key = public_key_bytes
    for unit_user in user.unit.users:
        __init_and_append_project_user_key(unit_user, project, private_key_bytes)
    del private_key_bytes
    del private_key
    gc.collect()


def __encrypt_with_aes(key, plaintext, aad=None):
    """
    Encrypts the plaintext with the AES algorithm using the key
    :param key: symmetric key of the user
    :param plaintext: a byte string
    :param aad: Additional data that should be authenticated with the key, but is not encrypted. Can be None.
    """
    aesgcm = ciphers.aead.AESGCM(key)
    nonce = os.urandom(12)
    return nonce, aesgcm.encrypt(nonce, plaintext, aad)


def __decrypt_with_aes(key, ciphertext, nonce, aad=None):
    """
    Decrypts the ciphertext with the AES algorithm using the key
    :param key: symmetric key of the user
    :param ciphertext: encrypted content
    :param nonce: a unique value that has to be used only once to encrypt a given data with the given key
    :param aad: Additional data that should be authenticated with the key, but is not encrypted. Can be None.
    """
    try:
        aesgcm = ciphers.aead.AESGCM(key=key)
        return aesgcm.decrypt(nonce=nonce, data=ciphertext, associated_data=aad)
    except (cryptography.exceptions.InvalidTag, ValueError):
        return None


def __owner_identifier(owner):
    return owner.email if isinstance(owner, models.Invite) else owner.username


def __encrypt_owner_private_key(owner, private_key, owner_key=None):
    """Encrypt owners private key."""
    # Generate key or use current key if exists
    key = owner_key or ciphers.aead.AESGCM.generate_key(bit_length=256)

    # Encrypt private key
    nonce, encrypted_key = __encrypt_with_aes(
        key=key,
        plaintext=private_key,
        aad=b"private key for " + __owner_identifier(owner=owner).encode(),
    )

    # Save nonce and private key to database
    owner.nonce = nonce
    owner.private_key = encrypted_key

    return key


def __decrypt_user_private_key(user, user_key):
    if user.private_key and user.nonce:
        flask.current_app.logger.info(
            f"- - - __decrypt_user_private_key (before __decrypt_with_aes)\t Current time: {utils.current_time()}"
        )
        decrypted_user_private_key = __decrypt_with_aes(
            user_key,
            user.private_key,
            user.nonce,
            aad=b"private key for " + user.username.encode(),
        )
        flask.current_app.logger.info(
            f"- - - __decrypt_user_private_key (after __decrypt_with_aes)\t Current time: {utils.current_time()}"
        )
        return decrypted_user_private_key
    raise KeySetupError(message="User keys are not properly setup!")


def __decrypt_user_private_key_via_token(user, token):
    flask.current_app.logger.info(
        f"- - - - __decrypt_user_private_key_via_token (before extract_encrypted_token_sensitive_content)\t Current time: {utils.current_time()}"
    )
    password = extract_encrypted_token_sensitive_content(token, user.username)
    flask.current_app.logger.info(
        f"- - - - __decrypt_user_private_key_via_token (after extract_encrypted_token_sensitive_content)\t Current time: {utils.current_time()}"
    )

    if not password:
        flask.current_app.logger.info("There is no password found.")
        raise SensitiveContentMissingError

    flask.current_app.logger.info(
        f"- - - - __decrypt_user_private_key_via_token (before __derive_key)\t Current time: {utils.current_time()}"
    )
    user_key = __derive_key(user, password)
    flask.current_app.logger.info(
        f"- - - - __decrypt_user_private_key_via_token (after __derive_key)\t Current time: {utils.current_time()}"
    )

    flask.current_app.logger.info(
        f"- - - - __decrypt_user_private_key_via_token (before __decrypt_user_private_key)\t Current time: {utils.current_time()}"
    )
    decrypted_user_private_key = __decrypt_user_private_key(user, user_key)
    flask.current_app.logger.info(
        f"- - - - __decrypt_user_private_key_via_token (after __decrypt_user_private_key)\t Current time: {utils.current_time()}"
    )

    return decrypted_user_private_key


def __decrypt_invite_private_key(invite, temporary_key):
    """Decrypt invite private key."""
    if temporary_key and invite.private_key and invite.nonce:
        return __decrypt_with_aes(
            key=temporary_key,
            ciphertext=invite.private_key,
            nonce=invite.nonce,
            aad=b"private key for " + invite.email.encode(),
        )


def update_user_keys_for_password_change(user, current_password, new_password):
    """
    Updates the user key (key encryption key) and the encrypted user private key

    :param user: a user object from the models, its password is about to change
    :param current_password: the password that is being replaced. It is expected to be validated via its web form.
    :param new_password: the password that is replacing the previous one. It is expected to be validated via its web form.
    """
    old_user_key = __derive_key(user, current_password)
    private_key_bytes = __decrypt_user_private_key(user, old_user_key)
    if not private_key_bytes:
        raise KeyOperationError(message="User private key could not be decrypted!")

    user.kd_salt = os.urandom(32)
    new_user_key = __derive_key(user, new_password)
    __encrypt_owner_private_key(user, private_key_bytes, new_user_key)

    del new_user_key
    del old_user_key
    del private_key_bytes
    gc.collect()


def verify_and_transfer_invite_to_user(token, user, password):
    invite, temporary_key = extract_token_invite_key(token)
    private_key_bytes = __verify_invite_temporary_key(invite, temporary_key)
    if private_key_bytes:
        __transfer_invite_private_key_to_user(invite, private_key_bytes, user, password)
        del private_key_bytes
        gc.collect()
        return True
    return False


def __transfer_invite_private_key_to_user(invite, private_key_bytes, user, password):
    user_key = __derive_key(user, password)
    __encrypt_owner_private_key(user, private_key_bytes, user_key)
    user.public_key = invite.public_key
    del user_key
    gc.collect()


def __verify_invite_temporary_key(invite, temporary_key):
    """Verify the temporary key generated for the specific user invite."""
    private_key_bytes = __decrypt_invite_private_key(invite=invite, temporary_key=temporary_key)
    if private_key_bytes and isinstance(
        serialization.load_der_private_key(data=private_key_bytes, password=None),
        asymmetric.rsa.RSAPrivateKey,
    ):
        return private_key_bytes
    return None


def __generate_rsa_key_pair(owner):
    """Generate RSA key pair."""
    # Generate keys and get them in bytes
    private_key = asymmetric.rsa.generate_private_key(public_exponent=65537, key_size=4096)
    private_key_bytes = private_key.private_bytes(
        serialization.Encoding.DER, serialization.PrivateFormat.PKCS8, serialization.NoEncryption()
    )
    public_key_bytes = private_key.public_key().public_bytes(
        serialization.Encoding.DER, serialization.PublicFormat.SubjectPublicKeyInfo
    )

    # Set row public key
    owner.public_key = public_key_bytes

    # Clean up sensitive information
    del private_key
    gc.collect()

    return private_key_bytes


def generate_user_key_pair(user, password):
    private_key_bytes = __generate_rsa_key_pair(user)
    user_key = __derive_key(user, password)
    __encrypt_owner_private_key(user, private_key_bytes, user_key)
    del user_key
    del private_key_bytes
    gc.collect()


def generate_invite_key_pair(invite):
    """Generate new Key Pair for invited user."""
    # Generate keys
    private_key_bytes = __generate_rsa_key_pair(owner=invite)

    # Generate temporary key and encrypt private key
    temporary_key = __encrypt_owner_private_key(owner=invite, private_key=private_key_bytes)

    # Clean up sensitive information
    del private_key_bytes
    gc.collect()

    return temporary_key<|MERGE_RESOLUTION|>--- conflicted
+++ resolved
@@ -32,13 +32,8 @@
         secret=password.encode(),
         salt=user.kd_salt,
         time_cost=2,
-<<<<<<< HEAD
         memory_cost=4194304,  # 16384 worked
         parallelism=8,
-=======
-        memory_cost=143360,  # 16384 worked
-        parallelism=4,
->>>>>>> fcbd4260
         hash_len=32,
         type=argon2.Type.ID,
     )
