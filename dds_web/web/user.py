--- conflicted
+++ resolved
@@ -406,7 +406,6 @@
             _ = DBConnector.remove_user_self_deletion_request(user)
             DBConnector.delete_user(user)
 
-<<<<<<< HEAD
             # TODO: Make sure the ProjectKeys are deleted too -- should be handled by the
             # foreign key constraints
 
@@ -414,8 +413,6 @@
             db.session.delete(deletion_request_row)
             db.session.commit()
 
-=======
->>>>>>> 576b5e36
         except sqlalchemy.exc.SQLAlchemyError as sqlerr:
             raise ddserr.UserDeletionError(
                 message=(
