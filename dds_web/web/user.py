--- conflicted
+++ resolved
@@ -7,11 +7,8 @@
 # Standard Library
 import io
 import json
-<<<<<<< HEAD
 import os
-=======
 import re
->>>>>>> 576b5e36
 
 # Installed
 import flask
@@ -33,12 +30,8 @@
 from dds_web.database import models
 import dds_web.utils
 from dds_web import db, limiter
-<<<<<<< HEAD
 import dds_web.errors as ddserr
-=======
-import dds_web.api.errors as ddserr
 from dds_web.api.dds_decorators import logging_bind_request
->>>>>>> 576b5e36
 from dds_web.api.schemas import user_schemas
 from dds_web import mail
 
