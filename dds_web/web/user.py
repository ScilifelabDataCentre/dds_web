--- conflicted
+++ resolved
@@ -63,18 +63,8 @@
 @flask_login.login_required
 def index():
     """DDS start page."""
-<<<<<<< HEAD
     form = forms.LogoutForm()
     return flask.render_template("index.html", form=form)
-=======
-
-    # Check if user has 2fa setup
-    if flask_login.current_user.has_2fa:
-        form = forms.LogoutForm()
-        return flask.render_template("index.html", form=form)
-    else:
-        return flask.redirect(flask.url_for("auth_blueprint.two_factor_setup"))
->>>>>>> 24f362ce
 
 
 @auth_blueprint.route("/confirm_invite/<token>", methods=["GET"])
