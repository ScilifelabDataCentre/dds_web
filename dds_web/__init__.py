--- conflicted
+++ resolved
@@ -153,17 +153,6 @@
         # Active REST API
         app.register_blueprint(api_blueprint, url_prefix="/api/v1")
 
-<<<<<<< HEAD
-        # Web interface deactivated - FIXME
-        # from dds_web.user import user_blueprint
-        # app.register_blueprint(user_blueprint, url_prefix="/user")
-        # from dds_web.admin import admin_blueprint
-        # app.register_blueprint(admin_blueprint, url_prefix="/admin")
-        # from dds_web.project import project_blueprint
-        # app.register_blueprint(project_blueprint, url_prefix="/project")
-
-=======
->>>>>>> 3fba0c85
         return app
 
 
