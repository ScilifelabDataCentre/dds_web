"""Initialize Flask app."""

####################################################################################################
# IMPORTS ################################################################################ IMPORTS #
####################################################################################################

# Standard library
from datetime import datetime, timedelta
import logging
import pytz

# Installed
import flask
import click
from flask_sqlalchemy import SQLAlchemy
from flask_marshmallow import Marshmallow
from logging.config import dictConfig
from authlib.integrations import flask_client as auth_flask_client
from flask_httpauth import HTTPBasicAuth, HTTPTokenAuth, MultiAuth
import flask_mail

# Own modules

####################################################################################################
# GLOBAL VARIABLES ############################################################## GLOBAL VARIABLES #
####################################################################################################

# Current time zone
C_TZ = pytz.timezone("Europe/Stockholm")

# Initiate app object
app_obj = flask.Flask(__name__, instance_relative_config=False)

# Database - not yet init
db = SQLAlchemy()

# Email setup - not yet init
mail = flask_mail.Mail()

# Marshmallows for parsing and validating
ma = Marshmallow(app_obj)

# Authentication
oauth = auth_flask_client.OAuth(app_obj)
basic_auth = HTTPBasicAuth()
token_auth = HTTPTokenAuth()
auth = MultiAuth(basic_auth, token_auth)

# Actions for logging
actions = {
    "api_blueprint.auth": "User Authentication",
    "api_blueprint.proj_auth": "Project Access",
    "api_blueprint.register_user": "Register New User",
}


####################################################################################################
# FUNCTIONS ############################################################################ FUNCTIONS #
####################################################################################################


def setup_logging():
    """Setup loggers"""

    dictConfig(
        {
            "version": 1,
            "disable_existing_loggers": False,
            "formatters": {
                "general": {"format": "[%(asctime)s] %(module)s [%(levelname)s] %(message)s"},
                "actions": {
                    "format": (
                        "[%(asctime)s] [%(levelname)s] <%(module)s> :: [%(result)s | "
                        "Attempted : %(action)s | Project : %(project)s | User : %(current_user)s]"
                    )
                },
            },
            "handlers": {
                "general": {
                    "level": logging.DEBUG,
                    "class": "dds_web.dds_rotating_file_handler.DDSRotatingFileHandler",
                    "filename": "dds",
                    "basedir": app_obj.config.get("LOGS_DIR"),
                    "formatter": "general",
                },
                "actions": {
                    "level": logging.INFO,
                    "class": "dds_web.dds_rotating_file_handler.DDSRotatingFileHandler",
                    "filename": "actions",
                    "basedir": app_obj.config.get("LOGS_DIR"),
                    "formatter": "actions",
                },
                "console": {
                    "level": logging.DEBUG,
                    "class": "logging.StreamHandler",
                    "formatter": "general",
                },
            },
            "loggers": {
                "general": {
                    "handlers": ["general", "console"],
                    "level": logging.DEBUG,
                    "propagate": False,
                },
                "actions": {"handlers": ["actions"], "level": logging.INFO, "propagate": False},
            },
        }
    )


def create_app():
    """Construct the core application."""

    # Default development config
    app_obj.config.from_object("dds_web.config.Config")

    # User config file, if e.g. using in production
    app_obj.config.from_envvar("DDS_APP_CONFIG", silent=True)

    # Setup logging handlers
    setup_logging()

    # Set app.logger as the general logger
    app_obj.logger = logging.getLogger("general")
    app_obj.logger.info("Logging initiated.")

    # Initialize database
<<<<<<< HEAD
    db.init_app(app)
    mail.init_app(app)

    with app.app_context():  # Everything in here has access to sessions
        from dds_web.database import models

        db.create_all()  # Create database tables for our data models

        # puts in test info for local DB, will be removed later
        if app.config.get("USE_LOCAL_DB"):
            try:
                # Circular import if not imported here
                from dds_web.development import db_init

                db_init.fill_db()
            except Exception as err:
                # Look into why, but this will be removed soon anyway
                app.logger.exception(str(err))
=======
    db.init_app(app_obj)

    app_obj.cli.add_command(fill_db_wrapper)

    # initialize OIDC
    oauth.register(
        "default_login",
        client_secret=app_obj.config.get("OIDC_CLIENT_SECRET"),
        client_id=app_obj.config.get("OIDC_CLIENT_ID"),
        server_metadata_url=app_obj.config.get("OIDC_ACCESS_TOKEN_URL"),
        client_kwargs={"scope": "openid profile email"},
    )
    with app_obj.app_context():  # Everything in here has access to sessions
        from dds_web.database import models

        from dds_web.api import api_blueprint

        app_obj.register_blueprint(api_blueprint, url_prefix="/api/v1")

        return app_obj
>>>>>>> ff7dfbbe


<<<<<<< HEAD
        # Active REST API
        app.register_blueprint(api_blueprint, url_prefix="/api/v1")
=======
@click.command("init-dev-db")
@flask.cli.with_appcontext
def fill_db_wrapper():
    app_obj.logger.info("Initializing development db")
    assert app_obj.config["USE_LOCAL_DB"]
    db.create_all()
    from dds_web.development.db_init import fill_db
>>>>>>> ff7dfbbe

    fill_db()
    app_obj.logger.info("DB filled")<|MERGE_RESOLUTION|>--- conflicted
+++ resolved
@@ -125,26 +125,6 @@
     app_obj.logger.info("Logging initiated.")
 
     # Initialize database
-<<<<<<< HEAD
-    db.init_app(app)
-    mail.init_app(app)
-
-    with app.app_context():  # Everything in here has access to sessions
-        from dds_web.database import models
-
-        db.create_all()  # Create database tables for our data models
-
-        # puts in test info for local DB, will be removed later
-        if app.config.get("USE_LOCAL_DB"):
-            try:
-                # Circular import if not imported here
-                from dds_web.development import db_init
-
-                db_init.fill_db()
-            except Exception as err:
-                # Look into why, but this will be removed soon anyway
-                app.logger.exception(str(err))
-=======
     db.init_app(app_obj)
 
     app_obj.cli.add_command(fill_db_wrapper)
@@ -165,13 +145,8 @@
         app_obj.register_blueprint(api_blueprint, url_prefix="/api/v1")
 
         return app_obj
->>>>>>> ff7dfbbe
 
 
-<<<<<<< HEAD
-        # Active REST API
-        app.register_blueprint(api_blueprint, url_prefix="/api/v1")
-=======
 @click.command("init-dev-db")
 @flask.cli.with_appcontext
 def fill_db_wrapper():
@@ -179,7 +154,6 @@
     assert app_obj.config["USE_LOCAL_DB"]
     db.create_all()
     from dds_web.development.db_init import fill_db
->>>>>>> ff7dfbbe
 
     fill_db()
     app_obj.logger.info("DB filled")