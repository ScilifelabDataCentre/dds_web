--- conflicted
+++ resolved
@@ -242,12 +242,8 @@
         return flask.jsonify({"status": "ready"})
 
     with app.app_context():  # Everything in here has access to sessions
-<<<<<<< HEAD
-        db.create_all()  # TODO: remove this when we have migrations
+        from dds_web.database import models
         from dds_web import routes  # Import routes
-=======
->>>>>>> 52820464
-        from dds_web.database import models
 
         # Need to import auth so that the modifications to the auth objects take place
         import dds_web.security.auth
