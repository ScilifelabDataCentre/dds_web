"""Flask commands runable in container."""

# Imports

# Standard
import os
import re
import sys
import datetime

# Installed
import click
import flask
import flask_mail
import sqlalchemy

# Own
from dds_web import db


@click.command("init-db")
@click.argument("db_type", type=click.Choice(["production", "dev-small", "dev-big"]))
@flask.cli.with_appcontext
def fill_db_wrapper(db_type):
    """Add necessary information to the initial database depending on if in dev or prod."""
    from dds_web.database import models

    if db_type == "production":
        username = flask.current_app.config["SUPERADMIN_USERNAME"]
        password = flask.current_app.config["SUPERADMIN_PASSWORD"]
        name = flask.current_app.config["SUPERADMIN_NAME"]
        existing_user = models.User.query.filter_by(username=username).one_or_none()

        email = flask.current_app.config["SUPERADMIN_EMAIL"]
        existing_email = models.Email.query.filter_by(email=email).one_or_none()

        if existing_email:
            flask.current_app.logger.info(
                f"User with email '{email}' already exists, not creating user."
            )
        elif existing_user:
            if isinstance(existing_user, models.SuperAdmin):
                flask.current_app.logger.info(
                    f"Super admin with username '{username}' already exists, not creating user."
                )
        else:
            flask.current_app.logger.info(f"Adding Super Admin: {username} ({email})")
            new_super_admin = models.SuperAdmin(username=username, name=name, password=password)
            new_email = models.Email(email=email, primary=True)
            new_email.user = new_super_admin
            db.session.add(new_email)
            db.session.commit()
            flask.current_app.logger.info(f"Super Admin added: {username} ({email})")
    else:
        flask.current_app.logger.info("Initializing development db")
        assert flask.current_app.config["USE_LOCAL_DB"]

        if db_type == "dev-small":
            from dds_web.development.db_init import fill_db

            fill_db()
        elif db_type == "dev-big":
            import dds_web.development.factories

            dds_web.development.factories.create_all()

        flask.current_app.logger.info("DB filled")


@click.command("create-unit")
@click.option("--name", "-n", type=str, required=True)
@click.option("--public_id", "-p", type=str, required=True)
@click.option("--external_display_name", "-e", type=str, required=True)
@click.option("--contact_email", "-c", type=str, required=True)
@click.option("--internal_ref", "-ref", type=str, required=False)
@click.option("--safespring_endpoint", "-se", type=str, required=True)
@click.option("--safespring_name", "-sn", type=str, required=True)
@click.option("--safespring_access", "-sa", type=str, required=True)
@click.option("--safespring_secret", "-ss", type=str, required=True)
@click.option("--days_in_available", "-da", type=int, required=False, default=90)
@click.option("--days_in_expired", "-de", type=int, required=False, default=30)
@click.option("--quota", "-q", type=int, required=True)
@click.option("--warn-at", "-w", type=int, required=False, default=80)
@flask.cli.with_appcontext
def create_new_unit(
    name,
    public_id,
    external_display_name,
    contact_email,
    internal_ref,
    safespring_endpoint,
    safespring_name,
    safespring_access,
    safespring_secret,
    days_in_available,
    days_in_expired,
    quota,
    warn_at,
):
    """Create a new unit.

    Rules for bucket names, which are affected by the public_id at the moment:
    https://docs.aws.amazon.com/AmazonS3/latest/userguide/bucketnamingrules.html
    """
    from dds_web.database import models

    error_message = ""
    if len(public_id) > 50:
        error_message = "The 'public_id' can be a maximum of 50 characters"
    elif re.findall(r"[^a-zA-Z0-9.-]", public_id):
        error_message = (
            "The 'public_id' can only contain letters, numbers, dots (.) and hyphens (-)."
        )
    elif public_id[0] in [".", "-"]:
        error_message = "The 'public_id' must begin with a letter or number."
    elif public_id.count(".") > 2:
        error_message = "The 'public_id' should not contain more than two dots."
    elif public_id.startswith("xn--"):
        error_message = "The 'public_id' cannot begin with the 'xn--' prefix."

    if error_message:
        flask.current_app.logger.error(error_message)
        return

    new_unit = models.Unit(
        name=name,
        public_id=public_id,
        external_display_name=external_display_name,
        contact_email=contact_email,
        internal_ref=internal_ref or public_id,
        safespring_endpoint=safespring_endpoint,
        safespring_name=safespring_name,
        safespring_access=safespring_access,
        safespring_secret=safespring_secret,
        days_in_available=days_in_available,
        days_in_expired=days_in_expired,
        quota=quota,
        warning_level=warn_at,
    )
    db.session.add(new_unit)
    db.session.commit()

    flask.current_app.logger.info(f"Unit '{name}' created")


@click.command("update-uploaded-file")
@click.option("--project", "-p", type=str, required=True)
@click.option("--path-to-log-file", "-fp", type=str, required=True)
@flask.cli.with_appcontext
def update_uploaded_file_with_log(project, path_to_log_file):
    """Update file details that weren't properly uploaded to db from cli log"""
    import botocore
    from dds_web.database import models
    from dds_web import db
    from dds_web.api.api_s3_connector import ApiS3Connector
    import json

    proj_in_db = models.Project.query.filter_by(public_id=project).one_or_none()
    if not proj_in_db:
        flask.current_app.logger.error(f"The project '{project}' doesn't exist.")
        return

    if not os.path.exists(path_to_log_file):
        flask.current_app.logger.error(f"The log file '{path_to_log_file}' doesn't exist.")
        return

    with open(path_to_log_file, "r") as f:
        log = json.load(f)
    errors = {}
    files_added = []
    for file, vals in log.items():
        status = vals.get("status")
        if not status or not status.get("failed_op") == "add_file_db":
            continue

        with ApiS3Connector(project=proj_in_db) as s3conn:
            try:
                _ = s3conn.resource.meta.client.head_object(
                    Bucket=s3conn.project.bucket, Key=vals["path_remote"]
                )
            except botocore.client.ClientError as err:
                if err.response["Error"]["Code"] == "404":
                    errors[file] = {"error": "File not found in S3", "traceback": err.__traceback__}
            else:
                file_object = models.File.query.filter(
                    sqlalchemy.and_(
                        models.File.name == sqlalchemy.func.binary(file),
                        models.File.project_id == proj_in_db.id,
                    )
                ).first()
                if file_object:
                    errors[file] = {"error": "File already in database."}
                else:
                    new_file = models.File(
                        name=file,
                        name_in_bucket=vals["path_remote"],
                        subpath=vals["subpath"],
                        project_id=proj_in_db.id,
                        size_original=vals["size_raw"],
                        size_stored=vals["size_processed"],
                        compressed=not vals["compressed"],
                        public_key=vals["public_key"],
                        salt=vals["salt"],
                        checksum=vals["checksum"],
                    )
                    new_version = models.Version(
                        size_stored=new_file.size_stored, time_uploaded=datetime.datetime.utcnow()
                    )
                    proj_in_db.file_versions.append(new_version)
                    proj_in_db.files.append(new_file)
                    new_file.versions.append(new_version)

                    db.session.add(new_file)
                    files_added.append(new_file)
                db.session.commit()

        flask.current_app.logger.info(f"Files added: {files_added}")
        flask.current_app.logger.info(f"Errors while adding files: {errors}")


@click.command("lost-files")
@click.argument("action_type", type=click.Choice(["find", "list", "delete", "add-missing-buckets"]))
@flask.cli.with_appcontext
def lost_files_s3_db(action_type: str):
    """Identify (and optionally delete) files that are present in S3 or in the db, but not both.

    Args:
        action_type (str): "find", "list", or "delete"
    """
    from dds_web.database import models
    import boto3
    from dds_web.utils import bucket_is_valid

    # Interate through the units
    for unit in models.Unit.query:
        session = boto3.session.Session()

        # Connect to S3
        resource = session.resource(
            service_name="s3",
            endpoint_url=unit.safespring_endpoint,
            aws_access_key_id=unit.safespring_access,
            aws_secret_access_key=unit.safespring_secret,
        )

        # Variables
        db_count = 0  # Files not found in s3
        s3_count = 0  # Files not found in db

        # Iterate through unit projects
        for project in unit.projects:
            # Check for objects in bucket
            try:
                s3_filenames = set(
                    entry.key for entry in resource.Bucket(project.bucket).objects.all()
                )
            except resource.meta.client.exceptions.NoSuchBucket:
                if project.is_active:
                    flask.current_app.logger.warning("Missing bucket %s", project.bucket)
                    # Create a missing bucket if argument chosen
                    if action_type == "add-missing-buckets":
                        valid, message = bucket_is_valid(bucket_name=project.bucket)
                        if not valid:
                            flask.current_app.logger.warning(
                                f"Could not create bucket '{project.bucket}' for project '{project.public_id}': {message}"
                            )
                        else:
                            resource.create_bucket(Bucket=project.bucket)
                            flask.current_app.logger.info(f"Bucket '{project.bucket}' created.")
                continue

            # Get objects in project
            try:
                db_filenames = set(entry.name_in_bucket for entry in project.files)
            except sqlalchemy.exc.OperationalError:
                flask.current_app.logger.critical("Unable to connect to db")

            # Differences
            diff_db = db_filenames.difference(s3_filenames)  # In db but not in S3
            diff_s3 = s3_filenames.difference(db_filenames)  # In S3 but not in db

            # List all files which are missing in either db of s3
            # or delete the files from the s3 if missing in db, or db if missing in s3
            if action_type == "list":
                for file_entry in diff_db:
                    flask.current_app.logger.info(
                        "Entry %s (%s, %s) not found in S3", file_entry, project, unit
                    )
                for file_entry in diff_s3:
                    flask.current_app.logger.info(
                        "Entry %s (%s, %s) not found in database", file_entry, project, unit
                    )
            elif action_type == "delete":
                # s3 can only delete 1000 objects per request
                batch_size = 1000
                s3_to_delete = list(diff_s3)
                for i in range(0, len(s3_to_delete), batch_size):
                    resource.meta.client.delete_objects(
                        Bucket=project.bucket,
                        Delete={
                            "Objects": [
                                {"Key": entry} for entry in s3_to_delete[i : i + batch_size]
                            ]
                        },
                    )

                db_entries = models.File.query.filter(
                    sqlalchemy.and_(
                        models.File.name_in_bucket.in_(diff_db),
                        models.File.project_id == project.id,
                    )
                )
                for db_entry in db_entries:
                    try:
                        for db_entry_version in db_entry.versions:
                            if db_entry_version.time_deleted is None:
                                db_entry_version.time_deleted = datetime.datetime.utcnow()
                        db.session.delete(db_entry)
                        db.session.commit()
                    except (sqlalchemy.exc.SQLAlchemyError, sqlalchemy.exc.OperationalError):
                        db.session.rollback()
                        flask.current_app.logger.critical("Unable to delete the database entries")
                        sys.exit(1)

            # update the counters at the end of the loop to have accurate numbers for delete
            s3_count += len(diff_s3)
            db_count += len(diff_db)

    # Print out information about actions performed in cronjob
    if s3_count or db_count:
        action_word = (
            "Found" if action_type in ("find", "list", "add-missing-buckets") else "Deleted"
        )
        flask.current_app.logger.info(
            "%s %d entries for lost files (%d in db, %d in s3)",
            action_word,
            s3_count + db_count,
            db_count,
            s3_count,
        )
        if action_type in ("find", "list", "add-missing-buckets"):
            sys.exit(1)

    else:
        flask.current_app.logger.info("Found no lost files")


@click.command("set-available-to-expired")
@flask.cli.with_appcontext
def set_available_to_expired():
    """
    Search for available projects whose deadlines are past and expire them.
    Should be run every day at around 00:01.
    """

    flask.current_app.logger.info("Task: Checking for Expiring projects.")

    # Imports
    # Installed
    import sqlalchemy

    # Own
    from dds_web import db
    from dds_web.database import models
    from dds_web.errors import DatabaseError
    from dds_web.api.project import ProjectStatus
    from dds_web.utils import current_time, page_query

    expire = ProjectStatus()

    errors = {}

    try:
        for unit in db.session.query(models.Unit).with_for_update().all():
            errors[unit.name] = {}

            days_in_expired = unit.days_in_expired

            for project in page_query(
                db.session.query(models.Project)
                .filter(
                    sqlalchemy.and_(
                        models.Project.is_active == 1, models.Project.unit_id == unit.id
                    )
                )
                .with_for_update()
            ):
                if (
                    project.current_status == "Available"
                    and project.current_deadline <= current_time()
                ):
                    flask.current_app.logger.debug("Handling expiring project")
                    flask.current_app.logger.debug(
                        "Project: %s has status %s and expires on: %s",
                        project.public_id,
                        project.current_status,
                        project.current_deadline,
                    )
                    new_status_row = expire.expire_project(
                        project=project,
                        current_time=current_time(),
                        deadline_in=days_in_expired,
                    )

                    project.project_statuses.append(new_status_row)

                    try:
                        db.session.commit()
                        flask.current_app.logger.debug(
                            "Project: %s has status Expired now!", project.public_id
                        )
                    except (
                        sqlalchemy.exc.OperationalError,
                        sqlalchemy.exc.SQLAlchemyError,
                    ) as err:
                        flask.current_app.logger.exception(err)
                        db.session.rollback()
                        errors[unit.name][project.public_id] = str(err)
                    continue
                else:
                    flask.current_app.logger.debug(
                        "Nothing to do for Project: %s", project.public_id
                    )
    except (sqlalchemy.exc.OperationalError, sqlalchemy.exc.SQLAlchemyError) as err:
        flask.current_app.logger.exception(err)
        db.session.rollback()
        raise

    for unit, projects in errors.items():
        if projects:
            flask.current_app.logger.error(
                f"Following projects of Unit '{unit}' encountered issues during expiration process:"
            )
            for proj in errors[unit].keys():
                flask.current_app.logger.error(f"Error for project '{proj}': {errors[unit][proj]} ")


@click.command("set-expired-to-archived")
@flask.cli.with_appcontext
def set_expired_to_archived():
    """
    Search for expired projects whose deadlines are past and archive them.
    Should be run every day at around 01:01.
    """

    flask.current_app.logger.debug("Task: Checking for projects to archive.")

    # Imports
    # Installed
    import sqlalchemy

    # Own
    from dds_web import db
    from dds_web.database import models
    from dds_web.errors import DatabaseError
    from dds_web.utils import current_time, page_query
    from dds_web.api.project import ProjectStatus

    archive = ProjectStatus()
    errors = {}

    try:
        for unit in db.session.query(models.Unit).with_for_update().all():
            errors[unit.name] = {}

            for project in page_query(
                db.session.query(models.Project)
                .filter(
                    sqlalchemy.and_(
                        models.Project.is_active == 1, models.Project.unit_id == unit.id
                    )
                )
                .with_for_update()
            ):
                if (
                    project.current_status == "Expired"
                    and project.current_deadline <= current_time()
                ):
                    flask.current_app.logger.debug("Handling project to archive")
                    flask.current_app.logger.debug(
                        "Project: %s has status %s and expired on: %s",
                        project.public_id,
                        project.current_status,
                        project.current_deadline,
                    )
                    new_status_row, delete_message = archive.archive_project(
                        project=project,
                        current_time=current_time(),
                    )
                    flask.current_app.logger.debug(delete_message.strip())
                    project.project_statuses.append(new_status_row)

                    try:
                        db.session.commit()
                        flask.current_app.logger.debug(
                            "Project: %s has status Archived now!", project.public_id
                        )
                    except (
                        sqlalchemy.exc.OperationalError,
                        sqlalchemy.exc.SQLAlchemyError,
                    ) as err:
                        flask.current_app.logger.exception(err)
                        db.session.rollback()
                        errors[unit.name][project.public_id] = str(err)
                    continue
                else:
                    flask.current_app.logger.debug(
                        "Nothing to do for Project: %s", project.public_id
                    )
    except (sqlalchemy.exc.OperationalError, sqlalchemy.exc.SQLAlchemyError) as err:
        flask.current_app.logger.exception(err)
        db.session.rollback()
        raise

    for unit, projects in errors.items():
        if projects:
            flask.current_app.logger.error(
                f"Following projects of Unit '{unit}' encountered issues during archival process:"
            )
            for proj in errors[unit].keys():
                flask.current_app.logger.error(f"Error for project '{proj}': {errors[unit][proj]} ")


@click.command("delete-invites")
@flask.cli.with_appcontext
def delete_invites():
    """
    Delete invites older than a week.
    Should be run evry day at around 00:01.
    """

    flask.current_app.logger.debug("Task: Checking for invites to delete.")

    # Imports
    # Installed
    from datetime import datetime, timedelta
    from sqlalchemy.exc import OperationalError, SQLAlchemyError

    # Own
    from dds_web import db
    from dds_web.database import models
    from dds_web.errors import DatabaseError
    from dds_web.utils import current_time

    expiration: datetime.datetime = current_time()
    errors: Dict = {}

    try:
        invites: list = db.session.query(models.Invite).all()
        any_deleted: bool = False
        for invite in invites:
            invalid_invite = invite.created_at == "0000-00-00 00:00:00"
            if invalid_invite or (invite.created_at + timedelta(weeks=1)) < expiration:
                try:
                    db.session.delete(invite)
                    db.session.commit()
                    if invalid_invite:
                        flask.current_app.logger.warning(
                            "Invite with created_at = 0000-00-00 00:00:00 deleted."
                        )
                    else:
                        flask.current_app.logger.debug(
                            f"Invite deleted: {invite.email} (created at {invite.created_at})."
                        )
                    any_deleted = True
                except (OperationalError, SQLAlchemyError) as err:
                    errors[invite] = str(err)
                    flask.current_app.logger.exception(err)
                    db.session.rollback()
                    continue
        if not any_deleted:
            flask.current_app.logger.info("No invites for deletion.")
    except (OperationalError, SQLAlchemyError) as err:
        flask.current_app.logger.exception(err)
        raise

    for invite, error in errors.items():
        flask.current_app.logger.error(f"{invite} not deleted: {error}")


@click.command("quartely-usage")
@flask.cli.with_appcontext
def quarterly_usage():
    """
    Get the monthly usage for the units
    Should be run on the 1st of Jan,Apr,Jul,Oct at around 00:01.
    """

    flask.current_app.logger.debug("Task: Collecting usage information from database.")

    # Imports
    # Installed
    import sqlalchemy

    # Own
    from dds_web import db
    from dds_web.database import models
    from dds_web.utils import (
        current_time,
        page_query,
        # calculate_period_usage,
        calculate_version_period_usage,
    )

    try:
        # 1. Get projects where is_active = False
        # .. a. Check if the versions are all time_deleted == time_invoiced
        # .. b. Yes --> Set new column to True ("done")
        flask.current_app.logger.info("Marking projects as 'done'....")
        for unit, project in page_query(
            db.session.query(models.Unit, models.Project)
            .join(models.Project)
            .filter(models.Project.is_active == False)
        ):
            # Get number of versions in project that have been fully included in usage calcs
            num_done = (
                db.session.query(models.Project, models.Version)
                .join(models.Version)
                .filter(
                    sqlalchemy.and_(
                        models.Project.id == project.id,
                        models.Version.time_deleted == models.Version.time_invoiced,
                    )
                )
                .count()
            )

            # Check if there are any versions that are not fully included
            # If not, project is done and should not be included in any more usage calculations in billing
            if num_done == len(project.file_versions):
                project.done = True

            db.session.commit()

        # 2. Get project where done = False
        for unit, project in page_query(
            db.session.query(models.Unit, models.Project)
            .join(models.Project)
            .filter(models.Project.done == False)
        ):
            project_byte_hours: int = 0
            for version in project.file_versions:
                # Skipp deleted and already invoiced versions
                if version.time_deleted == version.time_invoiced and [
                    version.time_deleted,
                    version.time_invoiced,
                ] != [None, None]:
                    continue
                version_bhours = calculate_version_period_usage(version=version)
                project_byte_hours += version_bhours
            flask.current_app.logger.info(
                f"Project {project.public_id} byte hours: {project_byte_hours}"
            )

            # Create a record in usage table
            new_record = models.Usage(
                project_id=project.id,
                usage=project_byte_hours,
                cost=0,
                time_collected=current_time(),
            )
            db.session.add(new_record)
            db.session.commit()

    except (sqlalchemy.exc.OperationalError, sqlalchemy.exc.SQLAlchemyError) as err:
        flask.current_app.logger.exception(err)
        db.session.rollback()
        raise


@click.command("stats")
@flask.cli.with_appcontext
def collect_stats():
    """
    At the start of every month, get number of units and users.
    Should be run on the 1st of each month, at around 00:01.
    """
    # Imports
    # Installed
    import flask_mail

    # Own
    import dds_web.utils
    from dds_web.database.models import (
        Unit,
        UnitUser,
        ResearchUser,
        SuperAdmin,
        User,
        Reporting,
<<<<<<< HEAD
=======
        Project,
>>>>>>> 0b30480b
        ProjectUsers,
    )

    # Get current time
    current_time = dds_web.utils.timestamp(ts_format="%Y-%m-%d")

    # Get email address
    recipient: str = flask.current_app.config.get("MAIL_DDS")
    error_subject: str = "[CRONJOB] Error during collection of DDS unit- and user statistics."
    error_body: str = (
        f"The cronjob 'reporting' experienced issues. Please see logs. Time: {current_time}."
    )

    # New reporting row - numbers are automatically set
    try:
<<<<<<< HEAD
        # User count
        researcher_count: int = ResearchUser.query.count()
        unit_personnel_count: int = UnitUser.query.filter_by(is_admin=False).count()
        unit_admin_count: int = UnitUser.query.filter_by(is_admin=True).count()
        superadmin_count: int = SuperAdmin.query.count()
        total_user_count: int = User.query.count()

        # Unique project owners
        project_owner_unique_count: int = (
            ProjectUsers.query.filter_by(owner=True)
            .with_entities(ProjectUsers.user_id)
            .distinct()
            .count()
        )

        # Unit count
        unit_count: int = Unit.query.count()
=======
        # User stats
        unit_count = Unit.query.count()
        researcher_count = ResearchUser.query.count()
        unit_personnel_count = UnitUser.query.filter_by(is_admin=False).count()
        unit_admin_count = UnitUser.query.filter_by(is_admin=True).count()
        superadmin_count = SuperAdmin.query.count()
        total_user_count = User.query.count()
>>>>>>> 0b30480b

        # Unique project owners
        project_owner_unique_count: int = (
            ProjectUsers.query.filter_by(owner=True)
            .with_entities(ProjectUsers.user_id)
            .distinct()
            .count()
        )

        # Project count
        total_project_count = Project.query.count()
        active_project_count = Project.query.filter_by(is_active=True).count()
        inactive_project_count = Project.query.filter_by(is_active=False).count()

        # Add to database
        new_reporting_row = Reporting(
            unit_count=unit_count,
            researcher_count=researcher_count,
            unit_personnel_count=unit_personnel_count,
            unit_admin_count=unit_admin_count,
            superadmin_count=superadmin_count,
            total_user_count=total_user_count,
            project_owner_unique_count=project_owner_unique_count,
<<<<<<< HEAD
=======
            total_project_count=total_project_count,
            active_project_count=active_project_count,
            inactive_project_count=inactive_project_count,
>>>>>>> 0b30480b
        )
        db.session.add(new_reporting_row)
        db.session.commit()
    except BaseException as err:  # We want to know if there's any error
        flask.current_app.logger.warning(
            f"Exception raised during reporting cronjob. Preparing email. Error: {err}"
        )
        # Send email about error
        file_error_msg: flask_mail.Message = flask_mail.Message(
            subject=error_subject,
            recipients=[recipient],
            body=error_body,
        )
        dds_web.utils.send_email_with_retry(msg=file_error_msg)
        raise
    else:
        flask.current_app.logger.info(
            f"Unit- and user statistis collected successfully: {current_time}"
        )


@click.command("monitor-usage")
@flask.cli.with_appcontext
def monitor_usage():
    """
    Check the units storage usage and compare with chosen quota.
    Should be run on the 1st of each month, at around 00:01.
    """
    flask.current_app.logger.info("Starting: Checking unit quotas and usage...")

    # Imports
    # Own
    from dds_web.database import models
    import dds_web.utils

    # Email settings
    recipient: str = flask.current_app.config.get("MAIL_DDS")
    default_subject: str = "DDS: Usage quota warning!"

    # Run task
    for unit in models.Unit.query:
        flask.current_app.logger.info(f"Checking quotas and usage for: {unit.name}")

        # Get info from database
        quota: int = unit.quota
        warn_after: int = unit.warning_level
        current_usage: int = unit.size

        # Check if 0 and then skip the next steps
        if not current_usage:
            flask.current_app.logger.info(
                f"{unit.name} usage: {current_usage} bytes. Skipping percentage calculation."
            )
            continue

        # Calculate percentage of quota
        perc_used_decimal = current_usage / quota
        perc_used = round(perc_used_decimal * 100, 3)

        # Information to log and potentially send
        info_string: str = (
            f"- Quota:{quota} bytes\n"
            f"- Warning level: {warn_after*quota} bytes ({warn_after*100}%)\n"
            f"- Current usage: {current_usage} bytes ({perc_used}%)\n"
        )
        flask.current_app.logger.debug(
            f"Monitoring the usage for unit '{unit.name}' showed the following:\n" + info_string
        )

        # Email if the unit is using more
        if perc_used_decimal > warn_after:
            # Email settings
            message: str = (
                "A SciLifeLab Unit is approaching the allocated data quota.\n"
                f"Affected unit: {unit.name}\n"
                f"{info_string}"
            )
            flask.current_app.logger.info(message)
            msg: flask_mail.Message = flask_mail.Message(
                subject=default_subject,
                recipients=[recipient],
                body=message,
            )
            dds_web.utils.send_email_with_retry(msg=msg)<|MERGE_RESOLUTION|>--- conflicted
+++ resolved
@@ -688,10 +688,7 @@
         SuperAdmin,
         User,
         Reporting,
-<<<<<<< HEAD
-=======
         Project,
->>>>>>> 0b30480b
         ProjectUsers,
     )
 
@@ -707,7 +704,6 @@
 
     # New reporting row - numbers are automatically set
     try:
-<<<<<<< HEAD
         # User count
         researcher_count: int = ResearchUser.query.count()
         unit_personnel_count: int = UnitUser.query.filter_by(is_admin=False).count()
@@ -725,15 +721,6 @@
 
         # Unit count
         unit_count: int = Unit.query.count()
-=======
-        # User stats
-        unit_count = Unit.query.count()
-        researcher_count = ResearchUser.query.count()
-        unit_personnel_count = UnitUser.query.filter_by(is_admin=False).count()
-        unit_admin_count = UnitUser.query.filter_by(is_admin=True).count()
-        superadmin_count = SuperAdmin.query.count()
-        total_user_count = User.query.count()
->>>>>>> 0b30480b
 
         # Unique project owners
         project_owner_unique_count: int = (
@@ -757,12 +744,9 @@
             superadmin_count=superadmin_count,
             total_user_count=total_user_count,
             project_owner_unique_count=project_owner_unique_count,
-<<<<<<< HEAD
-=======
             total_project_count=total_project_count,
             active_project_count=active_project_count,
             inactive_project_count=inactive_project_count,
->>>>>>> 0b30480b
         )
         db.session.add(new_reporting_row)
         db.session.commit()
