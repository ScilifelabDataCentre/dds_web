--- conflicted
+++ resolved
@@ -286,18 +286,9 @@
     type = db.Column(db.String(20), unique=False, nullable=False)
 
     # Relationships
-<<<<<<< HEAD
-    identifiers = db.relationship(
-        "Identifier", back_populates="user", passive_deletes=True, cascade="all, delete"
-    )
-    emails = db.relationship(
-        "Email", back_populates="user", passive_deletes=True, cascade="all, delete"
-    )
-    created_projects = db.relationship("Project", back_populates="creator", passive_deletes=True)
-=======
-    identifiers = db.relationship("Identifier", back_populates="user", passive_deletes=True)
-    emails = db.relationship("Email", back_populates="user", passive_deletes=True, cascade="all")
->>>>>>> f73d9aa7
+    identifiers = db.relationship("Identifier", back_populates="user", passive_deletes=True, cascade="all, delete")
+    emails = db.relationship("Email", back_populates="user", passive_deletes=True, cascade="all, delete")
+
     # Delete requests if User is deleted:
     # User has requested self-deletion but is deleted by Admin before confirmation by the e-mail link.
     deletion_request = db.relationship(
