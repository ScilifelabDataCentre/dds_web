--- conflicted
+++ resolved
@@ -59,18 +59,10 @@
     counter = db.Column(db.Integer, unique=False, nullable=True)
 
     # Relationships
-<<<<<<< HEAD
-    # One facility can have many users
-    users = db.relationship("User", backref="facility")
-
-    # One facility can have many projects
-    projects = db.relationship("Project", backref="responsible_facility")
-=======
     # One unit can have many users
     users = db.relationship("UnitUser", back_populates="unit")
     # One unit can have many projects
     projects = db.relationship("Project", backref="responsible_unit")
->>>>>>> f4764904
 
     def __repr__(self):
         """Called by print, creates representation of object"""
@@ -145,14 +137,8 @@
     # Columns
     username = db.Column(db.String(50), primary_key=True, autoincrement=False)
 
-<<<<<<< HEAD
-    # Foreign keys
-    # One facility can have many users
-    facility_id = db.Column(db.Integer, db.ForeignKey("facilities.id"), nullable=True)
-=======
     password = db.Column(db.String(98), unique=False, nullable=False)
     name = db.Column(db.String(255), unique=False, nullable=True)
->>>>>>> f4764904
 
     type = db.Column(db.String(20), unique=False, nullable=False)
 
@@ -284,11 +270,6 @@
 
     # Columns
     id = db.Column(db.Integer, primary_key=True, autoincrement=True)
-<<<<<<< HEAD
-    email = db.Column(db.String(254), unique=True, nullable=False)
-    primary = db.Column(db.Boolean, unique=False, nullable=False, default=False)
-=======
->>>>>>> f4764904
 
     # Foreign key: One user can have multiple email addresses.
     user = db.Column(db.String(50), db.ForeignKey("users.username"))
