--- conflicted
+++ resolved
@@ -1088,8 +1088,5 @@
     total_project_count = db.Column(db.Integer, unique=False, nullable=True)
     active_project_count = db.Column(db.Integer, unique=False, nullable=True)
     inactive_project_count = db.Column(db.Integer, unique=False, nullable=True)
-<<<<<<< HEAD
-    tbhours = db.Column(db.Float, unique=False, nullable=True)
-=======
     tb_stored_now = db.Column(db.Float, unique=False, nullable=True)
->>>>>>> bf329f58
+    tbhours = db.Column(db.Float, unique=False, nullable=True)