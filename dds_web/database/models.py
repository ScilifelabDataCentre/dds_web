--- conflicted
+++ resolved
@@ -1089,8 +1089,5 @@
     active_project_count = db.Column(db.Integer, unique=False, nullable=True)
     inactive_project_count = db.Column(db.Integer, unique=False, nullable=True)
     tb_stored_now = db.Column(db.Float, unique=False, nullable=True)
-<<<<<<< HEAD
-    tbhours = db.Column(db.Float, unique=False, nullable=True)
-=======
     tb_uploaded_since_start = db.Column(db.Float, unique=False, nullable=True)
->>>>>>> a8fffa0f
+    tbhours = db.Column(db.Float, unique=False, nullable=True)