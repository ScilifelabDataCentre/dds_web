--- conflicted
+++ resolved
@@ -12,11 +12,7 @@
 @import "homepage";
 
 .hide-dark {
-<<<<<<< HEAD
-  display: block !important;
-=======
   display: inline-block !important;
->>>>>>> 8efc7918
 }
 .hide-light {
   display: none !important;
