--- conflicted
+++ resolved
@@ -1654,12 +1654,9 @@
       in: query
       schema:
         type: string
-<<<<<<< HEAD
       required: true
       description: project id to query
-=======
       description: Project id to query
->>>>>>> dd770b36
     email:
       name: email
       in: query
