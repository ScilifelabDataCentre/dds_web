--- conflicted
+++ resolved
@@ -24,11 +24,8 @@
                          settings="41ec11c65b21a72b0ef38c6cd343e62b$32$14$8$1",
                          email="supprt@fac.se", phone="08 000 00 00")
 
-<<<<<<< HEAD
+
     project1 = Project(id="prj1", title="Project1",
-=======
-    project1 = Project(id="ff27977db6f5334dd055eefad2248d61", title="Project1",
->>>>>>> 39c087f9
                        category="Category1",
                        order_date=func.now(), delivery_date=None,
                        status="Ongoing", sensitive=True, description="test",
