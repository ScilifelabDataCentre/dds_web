"""Files module."""

###############################################################################
# IMPORTS ########################################################### IMPORTS #
###############################################################################

# Standard library
import os

# Installed
import flask_restful
import flask
import sqlalchemy

# Own modules
<<<<<<< HEAD
from code_dds.api.user import token_required
from code_dds.db_code import models
=======
from code_dds.common.db_code import models
>>>>>>> 56865a9b
from code_dds import db
from code_dds.api.api_s3_connector import ApiS3Connector
from code_dds.api.db_connector import DBConnector
from code_dds.api.dds_decorators import token_required, project_access_required

###############################################################################
# FUNCTIONS ####################################################### FUNCTIONS #
###############################################################################


class NewFile(flask_restful.Resource):
    """Inserts a file into the database"""

    method_decorators = [project_access_required, token_required]  # 2, 1

    def post(self, _, project):
        """Add new file to DB"""

        args = flask.request.args
        if not all(x in args for x in ["name", "name_in_bucket", "subpath", "size"]):
            return flask.make_response(
                "Information missing, " "cannot add file to database.", 500
            )

        try:
            # Check if file already in db
            existing_file = (
                models.File.query.filter_by(name=args["name"], project_id=project["id"])
                .with_entities(models.File.id)
                .first()
            )

            if existing_file or existing_file is not None:
                return flask.make_response(
                    f"File '{args['name']}' already " "exists in the database!", 500
                )

            # Add new file to db
            new_file = models.File(
                name=args["name"],
                name_in_bucket=args["name_in_bucket"],
                subpath=args["subpath"],
                size=args["size"],
                project_id=project["id"],
            )
            db.session.add(new_file)
            db.session.commit()
        except sqlalchemy.exc.SQLAlchemyError as err:
            db.session.rollback()
            return flask.make_response(
                f"Failed to add new file '{args['name']}' to database: {err}", 500
            )

        return flask.jsonify({"message": f"File '{args['name']}' added to db."})

    def put(self, _, project):

        args = flask.request.args
        if not all(x in args for x in ["name", "name_in_bucket", "subpath", "size"]):
            return flask.make_response(
                "Information missing, " "cannot add file to database.", 500
            )

        try:
            # Check if file already in db
            existing_file = models.File.query.filter_by(
                name=args["name"], project_id=project["id"]
            ).first()

            # Error if not found
            if not existing_file or existing_file is None:
                return flask.make_response(
                    f"Cannot update non-existent file '{args['name']}' in the database!",
                    500,
                )

            # Update file info
            existing_file.subpath = args["subpath"]
            existing_file.size = args["size"]
            db.session.commit()
        except sqlalchemy.exc.SQLAlchemyError as err:
            db.session.rollback()
            return flask.make_response(f"Failed updating file information: {err}", 500)

        return flask.jsonify({"message": f"File '{args['name']}' updated in db."})


class MatchFiles(flask_restful.Resource):
    """Checks for matching files in database"""

    method_decorators = [project_access_required, token_required]  # 2, 1

    def get(self, _, project):
        """Matches specified files to files in db."""

        try:
            matching_files = (
                models.File.query.filter(models.File.name.in_(flask.request.json))
                .filter_by(project_id=project["id"])
                .all()
            )
        except sqlalchemy.exc.SQLAlchemyError as err:
            return flask.make_response(
                f"Failed to get matching files in db: {err}", 500
            )

        # The files checked are not in the db
        if not matching_files or matching_files is None:
            return flask.jsonify({"files": None})

        return flask.jsonify(
            {"files": {x.name: x.name_in_bucket for x in matching_files}}
        )


class ListFiles(flask_restful.Resource):
    """Lists files within a project"""

    method_decorators = [project_access_required, token_required]

    def get(self, _, project):
        """Get a list of files within the specified folder."""

        args = flask.request.args
        print(args, flush=True)
        # Check if to return file size
        show_size = False
        if "show_size" in args and args["show_size"] == "True":
            show_size = True

        # Check if to get from root or folder
        subpath = "."
        if "subpath" in args:
            subpath = args["subpath"].rstrip(os.sep)

        files_folders = list()

        # Check project not empty
        with DBConnector() as dbconn:
            # Get number of files in project and return if empty or error
            num_files, error = dbconn.project_size()
            if num_files == 0:
                if error != "":
                    return flask.make_response(error, 500)

                return flask.jsonify(
                    {
                        "num_items": num_files,
                        "message": f"The project {project['id']} is empty.",
                    }
                )

            # Get files and folders
            distinct_files, distinct_folders, error = dbconn.items_in_subpath(
                folder=subpath
            )

            if error != "":
                return flask.make_response(error, 500)

            # Collect file and folder info to return to CLI
            if distinct_files:
                for x in distinct_files:
                    info = {
                        "name": x[0] if subpath == "." else x[0].split(os.sep)[-1],
                        "folder": False,
                    }
                    if show_size:
                        info.update({"size": self.fix_size_format(num_bytes=x[1])})
                    files_folders.append(info)
            if distinct_folders:
                for x in distinct_folders:
                    info = {
                        "name": x if subpath == "." else x.split(os.sep)[-1],
                        "folder": True,
                    }

                    if show_size:
                        folder_size, error = dbconn.folder_size(folder_name=x)
                        if folder_size is None:
                            return flask.make_response(error, 500)

                        info.update(
                            {"size": self.fix_size_format(num_bytes=folder_size)}
                        )
                    files_folders.append(info)

        return flask.jsonify({"files_folders": files_folders})

    @staticmethod
    def fix_size_format(num_bytes):
        """Change size to kb, mb or gb"""

        BYTES = 1
        KB = 1e3
        MB = 1e6
        GB = 1e9

        num_bytes = int(num_bytes)
        chosen_format = [None, ""]
        if num_bytes > GB:
            chosen_format = [GB, "GB"]
        elif num_bytes > MB:
            chosen_format = [MB, "MB"]
        elif num_bytes > KB:
            chosen_format = [KB, "KB"]
        else:
            chosen_format = [BYTES, "bytes"]

        altered = int(round(num_bytes / chosen_format[0]))
        return str(altered), chosen_format[-1]


class RemoveFile(flask_restful.Resource):
    """Removes files from the database and s3 with boto3."""

    method_decorators = [project_access_required, token_required]

    def delete(self, _, project):
        """Deletes the files"""

        with DBConnector() as dbconn:
            not_removed_dict, not_exist_list, error = dbconn.delete_multiple(
                files=flask.request.json
            )

            # S3 connection error
            if not any([not_removed_dict, not_exist_list]) and error != "":
                return flask.make_response(error, 500)

        # Return deleted and not deleted files
        return flask.jsonify(
            {"not_removed": not_removed_dict, "not_exists": not_exist_list}
        )


class RemoveDir(flask_restful.Resource):
    """Removes one or more full directories from the database and s3."""

    method_decorators = [project_access_required, token_required]

    def delete(self, current_user, project):
        """Deletes the folders."""

        not_removed_dict, not_exist_list = ({}, [])

        with DBConnector() as dbconn:
            with ApiS3Connector() as s3conn:
                # Error if not enough info
                if None in [s3conn.url, s3conn.keys, s3conn.bucketname]:
                    return (
                        not_removed_dict,
                        not_exist_list,
                        "No s3 info returned! " + s3conn.message,
                    )

                for x in flask.request.json:
                    # Get all files in the folder
                    in_db, folder_deleted, error = dbconn.delete_folder(folder=x)

                    if not in_db:
                        db.session.rollback()
                        not_exist_list.append(x)
                        continue

                    # Error with db --> folder error
                    if not folder_deleted:
                        db.session.rollback()
                        not_removed_dict[x] = error
                        continue

                    # Delete from s3
                    folder_deleted, error = s3conn.remove_folder(folder=x)

                    if not folder_deleted:
                        db.session.rollback()
                        not_removed_dict[x] = error
                        continue

                    # Commit to db if no error so far
                    try:
                        db.session.commit()
                    except sqlalchemy.exc.SQLAlchemyError as err:
                        db.session.rollback()
                        not_removed_dict[x] = str(err)
                        continue

        return flask.jsonify(
            {"not_removed": not_removed_dict, "not_exists": not_exist_list}
        )<|MERGE_RESOLUTION|>--- conflicted
+++ resolved
@@ -13,12 +13,7 @@
 import sqlalchemy
 
 # Own modules
-<<<<<<< HEAD
-from code_dds.api.user import token_required
 from code_dds.db_code import models
-=======
-from code_dds.common.db_code import models
->>>>>>> 56865a9b
 from code_dds import db
 from code_dds.api.api_s3_connector import ApiS3Connector
 from code_dds.api.db_connector import DBConnector
