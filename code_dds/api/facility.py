--- conflicted
+++ resolved
@@ -21,73 +21,7 @@
 class ListFacilities(flask_restful.Resource):
     """Lists all facilities in database."""
 
-<<<<<<< HEAD
-        '''
 
-        # Get args from request
-        user_info = request.args
-
-        # Look for user in database
-        ok, fac_id, error = ds_access(username=user_info['username'],
-                                      password=user_info['password'],
-                                      role='facility')
-        if not ok:  # Access denied
-            return jsonify(access=DEFAULTS['access'],
-                           user_id=fac_id,
-                           s3_id=DEFAULTS['s3_id'],
-                           public_key=DEFAULTS['public_key'],
-                           error=error,
-                           project_id=user_info['project'],
-                           token="")
-
-        # Look for project in database
-        ok, public_key, error = project_access(uid=fac_id,
-                                               project=user_info['project'],
-                                               owner=user_info['owner'])
-        if not ok:  # Access denied
-            return jsonify(access=DEFAULTS['access'],
-                           user_id=fac_id,
-                           s3_id=DEFAULTS['s3_id'],
-                           public_key=DEFAULTS['public_key'],
-                           error=error,
-                           project_id=user_info['project'],
-                           token="")
-
-        # Get S3 project ID for project
-        ok, s3_id, error = cloud_access(project=user_info['project'])
-        if not ok:  # Access denied
-            return jsonify(access=DEFAULTS['access'],
-                           user_id=fac_id,
-                           s3_id=s3_id,
-                           public_key=DEFAULTS['public_key'],
-                           error=error,
-                           project_id=user_info['project'],
-                           token="")
-
-        # Generate delivery token
-        token = gen_access_token(project=user_info['project'])
-
-        # Access approved
-        return jsonify(access=True,
-                       user_id=fac_id,
-                       s3_id=s3_id,
-                       public_key=public_key,
-                       error="",
-                       project_id=user_info['project'],
-                       token=token)
-
-
-class LogoutFacility(Resource):
-    def get(self):
-        return {"class": "LogoutFacility", "method": "get"}
-
-    def post(self):
-        return {"class": "LogoutFacility", "method": "post"}
-
-
-class ListFacilities(Resource):
-=======
->>>>>>> dc0b7e8d
     def get(self):
         """Gets all facilities from db and return them in response."""
 
