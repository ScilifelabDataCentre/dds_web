"""API DB Connector module"""

###############################################################################
# IMPORTS ########################################################### IMPORTS #
###############################################################################

# Standard library
import traceback
import os

# Installed
import flask
import sqlalchemy

# Own modules
<<<<<<< HEAD
from code_dds.api.errors import (
    BucketNameNotFoundError,
    ProjectSizeError,
    DBFileError,
    FolderSizeError,
    FileDeletionError,
    FileRetrievalError,
)
=======
>>>>>>> d4d07367
from code_dds.db_code import models
from code_dds import db
from code_dds.api.dds_decorators import token_required
from code_dds.api.api_s3_connector import ApiS3Connector

###############################################################################
# CLASSES ########################################################### CLASSES #
###############################################################################


@token_required
class DBConnector:
    """Class for performing database actions."""

    def __init__(self, *args, **kwargs):

        try:
            self.current_user, self.project = args
        except ValueError as err:
            flask.abort(500, str(err))

    def __enter__(self):
        return self

    def __exit__(self, exc_type, exc_value, tb):
        if exc_type is not None:
            traceback.print_exception(exc_type, exc_value, tb)
            return False  # uncomment to pass exception through

        return True

    def get_bucket_name(self):
        """Get bucket name from database"""

        bucketname, error = (None, "")
        try:
            bucket = (
                models.Project.query.filter_by(id=self.project["id"])
                .with_entities(models.Project.bucket)
                .first()
            )
        except sqlalchemy.exc.SQLAlchemyError as err:
            error = str(err)
        else:
            bucketname = bucket[0]

        return bucketname, error

    def filename_in_bucket(self, filename):
        """Get filename in bucket."""

        name_in_bucket, error = (None, "")
        try:
            file = models.File.query.filter_by(project_id=self.project["id"]).all()
        except sqlalchemy.exc.SQLAlchemyError as err:
            error = str(err)
        else:
            name_in_bucket = file[0]

        return name_in_bucket, error

    def project_size(self):
        """Get size of project"""

        num_proj_files, error = (0, "")
        try:
            num_proj_files = models.File.query.filter_by(
                project_id=self.project["id"]
            ).count()
        except sqlalchemy.exc.SQLAlchemyError as err:
            error = str(err)

        return num_proj_files, error

    def items_in_subpath(self, folder="."):
        """Get all items in root folder of project"""

        distinct_files, distinct_folders, error = ([], [], "")
        # Get everything in root:
        # Files have subpath "." and folders do not have child folders
        # Get everything in folder:
        # Files have subpath == folder and folders have child folders (regexp)
        try:
            # All files in project
            files = models.File.query.filter_by(project_id=self.project["id"])

            # File names in root
            distinct_files = (
                files.filter(models.File.subpath == folder)
                .with_entities(models.File.name, models.File.size)
                .all()
            )

            # Folder names in folder (or root)
            if folder == ".":
                # Get distinct folders in root, subpath should not be "."
                distinct_folders = (
                    files.filter(models.File.subpath != folder)
                    .with_entities(models.File.subpath)
                    .distinct()
                    .all()
                )

                # Get first subpath (may be many and first may not have files in)
                first_parts = set(x[0].split(os.sep)[0] for x in distinct_folders)
                distinct_folders = list(first_parts)
            else:
                # Get distinct sub folders in specific folder with regex
                distinct_folders = (
                    files.filter(
                        models.File.subpath.op("regexp")(f"^{folder}(\/[^\/]+)+$")
                    )
                    .with_entities(models.File.subpath)
                    .distinct()
                    .all()
                )

                # Get length of specified folder
                len_folder = len(folder.split(os.sep))

                # Get subfolders in level under specified folder
                split_paths = set(
                    f"{os.sep}".join(x[0].split(os.sep)[: len_folder + 1])
                    for x in distinct_folders
                )
                distinct_folders = list(split_paths)

        except sqlalchemy.exc.SQLAlchemyError as err:
            error = str(err)

        return distinct_files, distinct_folders, error

    def folder_size(self, folder_name="."):
        """Get total size of folder"""

        tot_file_size, error = (None, "")
        try:
            file_info = (
                models.File.query.with_entities(
                    sqlalchemy.func.sum(models.File.size).label("sizeSum")
                )
                .filter(
                    sqlalchemy.and_(
                        models.File.project_id == self.project["id"],
                        models.File.subpath.like(f"{folder_name}%"),
                    )
                )
                .first()
            )
        except sqlalchemy.exc.SQLAlchemyError as err:
            error = str(err)
        else:
            tot_file_size = file_info.sizeSum

        return tot_file_size, error

    def delete_all(self):
        """Delete all files in project."""

        deleted, error = (False, "")
        try:
            num_deleted = models.File.query.filter_by(
                project_id=self.project["id"]
            ).delete()

            # TODO (ina): put in class
            # change project size
            current_project = models.Project.query.filter_by(
                id=self.project["id"]
            ).first()
            current_project.size = 0

            db.session.commit()
        except sqlalchemy.exc.SQLAlchemyError as err:
            db.session.rollback()
            error = str(err)
        else:
            if num_deleted == 0:
                error = f"There are no files within project {self.project['id']}."
                deleted = False
            else:
                deleted = True

        return deleted, error

    def delete_folder(self, folder):
        """Delete all items in folder"""

        exists, deleted, error = (False, False, "")
        try:
            # File names in root
            files = (
                models.File.query.filter_by(project_id=self.project["id"])
                .filter(
                    sqlalchemy.or_(
                        models.File.subpath == folder,
                        models.File.subpath.op("regexp")(f"^{folder}(\/[^\/]+)?$"),
                    )
                )
                .all()
            )
        except sqlalchemy.exc.SQLAlchemyError as err:
            error = str(err)

        if files and files is not None:
            exists = True
            try:
                current_project = models.Project.query.filter_by(
                    id=self.project["id"]
                ).first()
                for x in files:
                    old_size = x.size
                    db.session.delete(x)
                    current_project.size -= old_size
                # _ = [db.session.delete(x) for x in files]
                # _ = [current_project.size - x.size for x in files]

            except sqlalchemy.exc.SQLAlchemyError as err:
                error = str(err)
            else:
                deleted = True

        return exists, deleted, error

    def delete_multiple(self, files):
        """Delete multiple files."""

        not_removed_dict, not_exist_list, error = ({}, [], "")

        with ApiS3Connector() as s3conn:
            # Error if not enough info
            if None in [s3conn.url, s3conn.keys, s3conn.bucketname]:
                return (
                    not_removed_dict,
                    not_exist_list,
                    "No s3 info returned! " + s3conn.message,
                )

            # Delete each file
            for x in files:
                # Delete from db
                in_db, delete_ok, name_in_bucket, error = self.delete_one(filename=x)

                # Non existant files cannot be deleted
                if not in_db:
                    not_exist_list.append(x)
                    continue

                # Failure to delete
                if not delete_ok or name_in_bucket is None:
                    db.session.rollback()
                    not_removed_dict[x] = error
                    continue

                # Remove from s3 bucket
                delete_ok, error = s3conn.remove_one(file=name_in_bucket)
                if not delete_ok:
                    db.session.rollback()
                    not_removed_dict[x] = error
                    continue

                # Commit to db if ok
                try:
                    db.session.commit()
                except sqlalchemy.exc.SQLAlchemyError as err:
                    db.session.rollback()
                    not_removed_dict[x] = str(err)
                    continue

        return not_removed_dict, not_exist_list, error

    def delete_one(self, filename):
        """Delete a single file in project."""

        exists, deleted, name_in_bucket, error = (False, False, None, "")

        # Get matching files in project
        try:
            file = models.File.query.filter_by(
                name=filename, project_id=self.project["id"]
            ).first()

        except sqlalchemy.exc.SQLAlchemyError as err:
            error = str(err)

        # Delete if found, but do not commit yet
        if file or file is not None:
            exists, name_in_bucket = (True, file.name_in_bucket)
            try:
                # TODO (ina): put in own class
                old_size = file.size
                current_project = models.Project.query.filter_by(
                    id=self.project["id"]
                ).first()
                db.session.delete(file)
                current_project.size -= old_size
            except sqlalchemy.exc.SQLAlchemyError as err:
                db.session.rollback()
                error = str(err)
            else:
                deleted = True

        return exists, deleted, name_in_bucket, error

    def delete_dir(self, foldername):
        """Delete all files in a folder"""

        exists, deleted, errors = (False, None, None)

        # Get files in folder
        try:
            files_in_folder = models.File.query.filter_by(
                project_id=self.project["id"], subpath=foldername
            ).all()
        except sqlalchemy.exc.SQLAlchemyError as err:
            error = str(err)

        # Get bucket info and delete files
        if files_in_folder or files_in_folder is not None:
            exists, deleted, errors = (True, {}, {})

            for x in files_in_folder:
                filename = x.name
                nameinbucket = x.name_in_bucket

                try:
                    db.session.delete(x)
                except sqlalchemy.exc.SQLAlchemyError as err:
                    db.session.rollback()
                    errors[filename] = str(err)
                else:
                    deleted[filename] = {"name_in_bucket": nameinbucket}

        return exists, deleted, errors

    def cloud_project(self):
        """Get safespring project"""

        sfsp_proj, error = ("", "")
        if hasattr(self.current_user, "safespring"):
            return self.current_user.safespring, error

        try:
            proj_fac = (
                models.Project.query.filter_by(id=self.project["id"])
                .with_entities(models.Project.facility)
                .first()
            )

            print(proj_fac, flush=True)

            sfsp_proj_info = (
                models.Facility.query.filter_by(public_id=proj_fac[0])
                .with_entities(models.Facility.safespring)
                .first()
            )
        except sqlalchemy.exc.SQLAlchemyError as err:
            error = str(err)
        else:
            sfsp_proj = sfsp_proj_info[0]
            print(f"project: {sfsp_proj}", flush=True)

        return sfsp_proj, error<|MERGE_RESOLUTION|>--- conflicted
+++ resolved
@@ -13,17 +13,6 @@
 import sqlalchemy
 
 # Own modules
-<<<<<<< HEAD
-from code_dds.api.errors import (
-    BucketNameNotFoundError,
-    ProjectSizeError,
-    DBFileError,
-    FolderSizeError,
-    FileDeletionError,
-    FileRetrievalError,
-)
-=======
->>>>>>> d4d07367
 from code_dds.db_code import models
 from code_dds import db
 from code_dds.api.dds_decorators import token_required
