--- conflicted
+++ resolved
@@ -77,19 +77,9 @@
 
     if not verify_password_argon2id(uaccount.password, password):
         return (False, None, "Password din't match", None)
-<<<<<<< HEAD
     
     uinfo = {'username': uaccount.username, 'id': uaccount.public_id}
     if is_facility:
         uinfo['facility_name'] = uaccount.name
     
-    return (True, is_facility, "Validate successful", uinfo)
-    
-=======
-
-    uinfo = {"username": uaccount.username, "id": uaccount.id}
-    if is_facility:
-        uinfo["facility_name"] = uaccount.public_id
-
-    return (True, is_facility, "Validate successful", uinfo)
->>>>>>> d4d07367
+    return (True, is_facility, "Validate successful", uinfo)