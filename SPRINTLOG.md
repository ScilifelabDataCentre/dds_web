--- conflicted
+++ resolved
@@ -461,9 +461,6 @@
 
 # 2024-12-02 – 2024-12-13
 
-<<<<<<< HEAD
 - Change the error raised upon attempt to download data after a password reset to an AuthenticationError to avoid getting an alert ([#1571](https://github.com/ScilifelabDataCentre/dds_web/pull/1571))
-=======
 - Filter out the MaintenanceModeException from the logs ([#1573](https://github.com/ScilifelabDataCentre/dds_web/pull/1573))
->>>>>>> 0954097a
 - Bugfix: Quick and dirty change to prevent `dds ls --tree` from failing systematically ([#1575](https://github.com/ScilifelabDataCentre/dds_web/pull/1575)