<!-- Add a row at the bottom of this file when you make a new PR. This is not needed if the PR only contains tests. Follow the format of previous rows. If the PR is the first in a new sprint, add a new sprint header row; Follow the format of previous sprints. -->

# Data Delivery System Web / API: Changelog

Please add a _short_ line describing the PR you make, if the PR implements a specific feature or functionality, or refactor. Not needed if you add very small and unnoticable changes. Not needed when PR includes _only_ tests for already existing feature.

## 2022-02-09 - 2022-02-23

- Secure operations that require cryptographic keys are protected for each user with the user's password ([#889](https://github.com/ScilifelabDataCentre/dds_web/pull/889))
- Implemented the functionality to add project to the invites of a new user as outlined in [issue 887](https://github.com/scilifelabdatacentre/dds_web/issues/887) ([PR888](https://github.com/ScilifelabDataCentre/dds_web/pull/888)).
- Create endpoint for renewing users project access, e.g. after password reset ([886](https://github.com/ScilifelabDataCentre/dds_web/pull/885))
- Added tests for web login and change password ([900](https://github.com/ScilifelabDataCentre/dds_web/pull/900))
- Size-based log rotation working (15\*1MiB)[#897](https://github.com/ScilifelabDataCentre/dds_web/pull/897))
- Added check for project status in RemoveContents endpoint as outlined in [issue 898](https://github.com/ScilifelabDataCentre/dds_web/issues/898) ([PR899](https://github.com/ScilifelabDataCentre/dds_web/pull/899)).
- Implemented the functionality to add project to the invites of a new user as outlined in [issue 887](https://github.com/scilifelabdatacentre/dds_web/issues/887) ([PR888](https://github.com/ScilifelabDataCentre/dds_web/pull/888)).
- Changed and fixed the implementation of password reset ([#891](https://github.com/ScilifelabDataCentre/dds_web/pull/891)
- Changed log rotation to standard format and set maximum to 1MiB per file, max 15 files ([897](https://github.com/ScilifelabDataCentre/dds_web/pull/897))
- Add functionality for reactivating project access for user ([886](https://github.com/ScilifelabDataCentre/dds_web/pull/886))
- Check if user is active before allowing password reset ([903](https://github.com/ScilifelabDataCentre/dds_web/pull/903))
- Add support for database migrations using flask-migrate/Alembic ([#890](https://github.com/ScilifelabDataCentre/dds_web/pull/890))
- Invite Researchers to projects ([911](https://github.com/ScilifelabDataCentre/dds_web/pull/911))
- Changed `is_sensitive` to `non_sensitive` and set to default False ([#913](https://github.com/ScilifelabDataCentre/dds_web/pull/913))
- Rearrangement and clean up of the token ([910](https://github.com/ScilifelabDataCentre/dds_web/pull/910))

## 2022-02-23 - 2022-03-09

- Add landing page after password reset ([#931](https://github.com/ScilifelabDataCentre/dds_web/pull/931))
- Add endpoint for health check (intended for readinessProbe) ([#933](https://github.com/ScilifelabDataCentre/dds_web/pull/933))
- Introduced a `--no-mail` flag in the CLI respectively a `send_email: True/False` json parameter to fix [#924](https://github.com/scilifelabdatacentre/dds_web/issues/924) ([#926](https://github.com/ScilifelabDataCentre/dds_web/pull/926))
- Invite Unit Admin (temporary way) ([#938](https://github.com/ScilifelabDataCentre/dds_web/pull/938))
- Add support for getting IPs from X-Forwarded-For ([#952](https://github.com/ScilifelabDataCentre/dds_web/pull/952))
- Relax requirements for usernames (wider length range, `.` and `-`) ([#943](https://github.com/ScilifelabDataCentre/dds_web/pull/943))
- Delay committing project to db until after the bucket has been created ([#967](https://github.com/ScilifelabDataCentre/dds_web/pull/967))
- Fix logic for notification about sent email ([#963](https://github.com/ScilifelabDataCentre/dds_web/pull/963))
- Extended the `dds_web.api.dds_decorators.logging_bind_request` decorator to catch all not yet caught exceptions and make sure they will be logged ([#958](https://github.com/ScilifelabDataCentre/dds_web/pull/958)).
- Increase the security of the session cookie using HTTPONLY and SECURE ([#972](https://github.com/ScilifelabDataCentre/dds_web/pull/972))
- Add role when listing project users ([#974](https://github.com/ScilifelabDataCentre/dds_web/pull/974))
- Add custom error messages to registration form ([#975](https://github.com/ScilifelabDataCentre/dds_web/pull/975))
- Fix format of self deletion email ([#984](https://github.com/ScilifelabDataCentre/dds_web/pull/984))
- Add a full zero-conf development environment ([#993](https://github.com/ScilifelabDataCentre/dds_web/pull/993))
- Include frontend build in the backend production target ([#1011](https://github.com/ScilifelabDataCentre/dds_web/pull/1011))
- Correct response about project being created when email validation fails for users ([#1014](https://github.com/ScilifelabDataCentre/dds_web/pull/1014))
- Introduced an additional validator `dds_web.utils.contains_disallowed_characters` to fix issue [#1007](https://github.com/scilifelabdatacentre/dds_web/issues/1007) ([#1021](https://github.com/ScilifelabDataCentre/dds_web/pull/1021)).
- Fix regex for listing and deleting files [#1029](https://github.com/scilifelabdatacentre/dds_web/issues/1029)
- Hides the "Size" and "total_size" variables according to the role and project status ([#1032](https://github.com/ScilifelabDataCentre/dds_web/pull/1032)).

## 2022-03-09 - 2022-03-23

- Introduce a separate error message if someone tried to add an unit user to projects individually. ([#1039](https://github.com/ScilifelabDataCentre/dds_web/pull/1039))
- Catch KeyNotFoundError when user tries to give access to a project they themselves do not have access to ([#1045](https://github.com/ScilifelabDataCentre/dds_web/pull/1045))
- Display an error message when the user makes too many authentication requests. ([#1034](https://github.com/ScilifelabDataCentre/dds_web/pull/1034))
- When listing the projects, return whether or not the user has a project key for that particular project ([#1049](https://github.com/ScilifelabDataCentre/dds_web/pull/1049))
- New endpoint for Unit Personnel and Admins to list the other Unit Personnel / Admins within their project ([#1050](https://github.com/ScilifelabDataCentre/dds_web/pull/1050))
- Make previous HOTP invalid at password reset ([#1054](https://github.com/ScilifelabDataCentre/dds_web/pull/1054))
- New PasswordReset table to keep track of when a user has requested a password reset ([#1058](https://github.com/ScilifelabDataCentre/dds_web/pull/1058))
- New endpoint for listing Units as Super Admin ([1060](https://github.com/ScilifelabDataCentre/dds_web/pull/1060))
- New endpoint for listing unit users as Super Admin ([#1059](https://github.com/ScilifelabDataCentre/dds_web/pull/1059))
- Future-proofing the migrations ([#1040](https://github.com/ScilifelabDataCentre/dds_web/pull/1040))
- Return int instead of string from files listing and only return usage info if right role ([#1070](https://github.com/ScilifelabDataCentre/dds_web/pull/1070))
- Batch deletion of files (breaking atomicity) ([#1067](https://github.com/ScilifelabDataCentre/dds_web/pull/1067))
- Change token expiration time to 7 days (168 hours) ([#1061](https://github.com/ScilifelabDataCentre/dds_web/pull/1061))
- Add possibility of deleting invites (temporary fix in delete user endpoint) ([#1075](https://github.com/ScilifelabDataCentre/dds_web/pull/1075))
- Flask command `create-unit` to create unit without having to interact with database directly ([#1075](https://github.com/ScilifelabDataCentre/dds_web/pull/1075))
- Let project description include . and , ([#1080](https://github.com/ScilifelabDataCentre/dds_web/pull/1080))
- Catch OperationalError if there is a database malfunction in `files.py` ([#1089](https://github.com/ScilifelabDataCentre/dds_web/pull/1089))
- Switched the validation for the principal investigator from string to email ([#1084](https://github.com/ScilifelabDataCentre/dds_web/pull/1084)).

## 2022-03-23 - 2022-04-06

- Add link in navbar to the installation documentation ([#1112](https://github.com/ScilifelabDataCentre/dds_web/pull/1112))
- Change from apscheduler to flask-apscheduler - solves the app context issue ([#1109](https://github.com/ScilifelabDataCentre/dds_web/pull/1109))
- Send an email to all Unit Admins when a Unit Admin has reset their password ([#1110](https://github.com/ScilifelabDataCentre/dds_web/pull/1110)).
- Patch: Add check for unanswered invite when creating project and adding user who is already invited ([#1117](https://github.com/ScilifelabDataCentre/dds_web/pull/1117))
- Cronjob: Scheduled task for changing project status from Available to Expired ([#1116](https://github.com/ScilifelabDataCentre/dds_web/pull/1116))
- Cronjob: Scheduled task for changing project status from Expired to Archived ([#1115](https://github.com/ScilifelabDataCentre/dds_web/pull/1115))
- Add a Flask command for finding and deleting "lost files" (files that exist only in db or s3) ([#1124](https://github.com/ScilifelabDataCentre/dds_web/pull/1124))

## 2022-04-06 - 2022-04-20

- New endpoint for adding a message of the day to the database ([#1136](https://github.com/ScilifelabDataCentre/dds_web/pull/1136))
- Patch: Custom error for PI email validation ([#1146](https://github.com/ScilifelabDataCentre/dds_web/pull/1146))
- New Data Delivery System logo ([#1148](https://github.com/ScilifelabDataCentre/dds_web/pull/1148))
- Cronjob: Scheduled task for deleting unanswered invites after a week ([#1147](https://github.com/ScilifelabDataCentre/dds_web/pull/1147))
- Checkbox in registration form and policy to agree to ([#1151](https://github.com/ScilifelabDataCentre/dds_web/pull/1151))
- Patch: Add checks for valid public_id when creating new unit to avoid bucket name errors ([#1154](https://github.com/ScilifelabDataCentre/dds_web/pull/1154))

## 2022-04-20 - 2022-05-04

- Renamed `api/units.py` to `api/superadmin_only.py` to reflect that it's only Super Admin accessible resources ([#1159](https://github.com/ScilifelabDataCentre/dds_web/pull/1159))
- Add unit tests for the "set_available_to_expired" and "set_expired_to_archived" functions ([#1158](https://github.com/ScilifelabDataCentre/dds_web/pull/1158))
- DC Branding: SciLifeLab logo + "Data Delivery System" in nav bar & DC branding in footer ([#1160](https://github.com/ScilifelabDataCentre/dds_web/pull/1160))

## 2022-05-04 - 2022-05-18

- `adr-tools` to document architecture decisions ([#1161](https://github.com/ScilifelabDataCentre/dds_web/pull/1161))
- Bug: API returning float again and CLI `--size` flag works again ([#1162](https://github.com/ScilifelabDataCentre/dds_web/pull/1162))
- Bug: Check for timestamp `0000-00-00 00:00:00` added and invite deleted ([#1163](https://github.com/ScilifelabDataCentre/dds_web/pull/1163))
- Add documentation of status codes in `api/project.py` ([#1164](https://github.com/ScilifelabDataCentre/dds_web/pull/1164))
- Add ability to switch to using TOTP and back to HOTP for MFA ([#936](https://github.com/scilifelabdatacentre/dds_web/issues/936))
- Patch: Fix the warning in web for too soon TOTP login (within 90 seconds) ([#1173](https://github.com/ScilifelabDataCentre/dds_web/pull/1173))
- Bug: Do not remove the bucket when emptying the project ([#1172](https://github.com/ScilifelabDataCentre/dds_web/pull/1172))
- New `add-missing-buckets` argument option to the `lost-files` flask command ([#1174](https://github.com/ScilifelabDataCentre/dds_web/pull/1174))
- Bug: Corrected `lost-files` logic and message ([#1176](https://github.com/ScilifelabDataCentre/dds_web/pull/1176))

## 2022-05-18 - 2022-06-01

- Allow all characters but unicode (e.g. emojis) in project description ([#1178](https://github.com/ScilifelabDataCentre/dds_web/pull/1178))
- Cronjob: Scheduled task for monthly usage data ([#1181](https://github.com/ScilifelabDataCentre/dds_web/pull/1181))
- New tests for `dds_web/__init__.py` ([#1185](https://github.com/ScilifelabDataCentre/dds_web/pull/1185))
- New tests for `dds_web/utils.py` ([#1188](https://github.com/ScilifelabDataCentre/dds_web/pull/1188))
- Removed FontAwesome from web ([#1192](https://github.com/ScilifelabDataCentre/dds_web/pull/1192))

## 2022-06-01 - 2022-06-15

- Change FontAwesome source link to own license ([#1194](https://github.com/ScilifelabDataCentre/dds_web/pull/1194))
- Display MOTD on web ([#1196](https://github.com/ScilifelabDataCentre/dds_web/pull/1196))

## 2022-06-15 - 2022-06-29

- Get MOTD from API ([#1198](https://github.com/ScilifelabDataCentre/dds_web/pull/1198))
- New endpoint for listing all users ([#1204](https://github.com/ScilifelabDataCentre/dds_web/pull/1204))
- Only print warning about missing bucket if the project is active ([#1203](https://github.com/ScilifelabDataCentre/dds_web/pull/1203))
- Removed version check ([#1206](https://github.com/ScilifelabDataCentre/dds_web/pull/1206))

## Summer 2022

- Do not send one time code to email if the email 2fa is getting activated ([#1236](https://github.com/ScilifelabDataCentre/dds_web/pull/1236))
- Raise AccessDeniedError with message when token specified but user not existent ([#1235](https://github.com/ScilifelabDataCentre/dds_web/pull/1235))
- Display multiple MOTDS ([#1212](https://github.com/ScilifelabDataCentre/dds_web/pull/1212))

## 2022-08-18 - 2022-09-02

- Allow Super Admins to deactivate user 2FA via authenticator app ([#1247](https://github.com/ScilifelabDataCentre/dds_web/pull/1247))
- Get troubleshooting document from Confluence ([#1244](https://github.com/ScilifelabDataCentre/dds_web/pull/1244))
- Quarterly cron job calculating projects storage usage based on the database ([#1246](https://github.com/ScilifelabDataCentre/dds_web/pull/1246))
- Add Technical Overview page with links to Confluence and to a PDF download ([#1250](https://github.com/ScilifelabDataCentre/dds_web/pull/1250))
- Technical Overview moved to repository ([#1250](https://github.com/ScilifelabDataCentre/dds_web/pull/1253))
- Troubleshooting document moved to repository and buttons added to web to link and download ([#1255](https://github.com/ScilifelabDataCentre/dds_web/pull/1255))

## 2022-09-02 - 2022-09-16

- Add storage usage information in the Units listing table for Super Admin ([#1264](https://github.com/ScilifelabDataCentre/dds_web/pull/1264))
- New endpoint for setting project as busy / not busy ([#1266](https://github.com/ScilifelabDataCentre/dds_web/pull/1266))
- Check for if project busy before status change ([#1266](https://github.com/ScilifelabDataCentre/dds_web/pull/1266))
- Bug fix: Default timestamps fixed ([#1271](https://github.com/ScilifelabDataCentre/dds_web/pull/1271))
- Change docker image to alpine ([#1272](https://github.com/ScilifelabDataCentre/dds_web/pull/1272))
- Added trivy when publishing to dockerhub ([#1276](https://github.com/ScilifelabDataCentre/dds_web/pull/1276))
- Bug fix: Cost value displayed by the --usage flag fixed ([#1274](https://github.com/ScilifelabDataCentre/dds_web/pull/1274))

## 2022-09-16 - 2022-09-30

- New endpoint: SendMOTD - send important information to users ([#1283](https://github.com/ScilifelabDataCentre/dds_web/pull/1283))
- New table: `Maintenance`, for keeping track of DDS maintenance mode ([#1284](https://github.com/ScilifelabDataCentre/dds_web/pull/1284))
- New endpoint: SetMaintenance - set maintenance mode to on or off ([#1286](https://github.com/ScilifelabDataCentre/dds_web/pull/1286))
- New endpoint: AnyProjectsBusy - check if any projects are busy in DDS ([#1288](https://github.com/ScilifelabDataCentre/dds_web/pull/1288))

## 2022-09-30 - 2022-10-14

- Bug fix: Fix the Invite.projects database model ([#1290](https://github.com/ScilifelabDataCentre/dds_web/pull/1290))
- New endpoint: ListInvites - list invites ([#1294](https://github.com/ScilifelabDataCentre/dds_web/pull/1294))

## 2022-10-14 - 2022-10-28

- Limit projects listing to active projects only; a `--show-all` flag can be used for listing all projects, active and inactive ([#1302](https://github.com/ScilifelabDataCentre/dds_web/pull/1302))
- Return name of project creator from UserProjects ([#1303](https://github.com/ScilifelabDataCentre/dds_web/pull/1303))
- Add version to the footer of the web pages ([#1304](https://github.com/ScilifelabDataCentre/dds_web/pull/1304))
- Add link to the dds instance to the end of all emails ([#1305](https://github.com/ScilifelabDataCentre/dds_web/pull/1305))
- Troubleshooting steps added to web page ([#1309](https://github.com/ScilifelabDataCentre/dds_web/pull/1309))
- Bug: Return instead of project creator if user has been deleted ([#1311](https://github.com/ScilifelabDataCentre/dds_web/pull/1311))
- New endpoint: ProjectInfo - display project information ([#1310](https://github.com/ScilifelabDataCentre/dds_web/pull/1310))

## 2022-11-11 - 2022-11-25

- Link to "How do I get my user account?" from the login form ([#1318](https://github.com/ScilifelabDataCentre/dds_web/pull/1318))

## 2022-11-25 - 2022-12-09

- Changed support email ([#1324](https://github.com/ScilifelabDataCentre/dds_web/pull/1324))
- Allow Super Admin login during maintenance ([#1333](https://github.com/ScilifelabDataCentre/dds_web/pull/1333))

## 2022-12-09 - 2023-01-09: Longer sprint due to Christmas

- Dependency: Bump `certifi` due to CVE-2022-23491 ([#1337](https://github.com/ScilifelabDataCentre/dds_web/pull/1337))
- Dependency: Bump `jwcrypto` due to CVE-2022-3102 ([#1339](https://github.com/ScilifelabDataCentre/dds_web/pull/1339))
- Cronjob: Get number of units and users for reporting ([#1324](https://github.com/ScilifelabDataCentre/dds_web/pull/1335))
- Add ability to change project information via ProjectInfo endpoint ([#1331](https://github.com/ScilifelabDataCentre/dds_web/pull/1331))
- Fix the reporting file path ([1345](https://github.com/ScilifelabDataCentre/dds_web/pull/1345))

## 2023-01-09 - 2023-01-20

- Refactoring: Move flask commands to own module `commands.py` ([#1351](https://github.com/ScilifelabDataCentre/dds_web/pull/1351))
- Workflow: Scan with Snyk on PR and schedule ([#1349](https://github.com/ScilifelabDataCentre/dds_web/pull/1349))
- Flask command (cronjob): Monitor unit usage and warn if above level ([#1350](https://github.com/ScilifelabDataCentre/dds_web/pull/1350))

## 2023-01-20 - 2023-02-03

- Workflow: Do not publish to DockerHub anymore ([#1357](https://github.com/ScilifelabDataCentre/dds_web/pull/1357))
- Refactoring: move cronjobs previously handled by APScheduler to flask commands ([#1355](https://github.com/ScilifelabDataCentre/dds_web/pull/1355))
- Bug: Fix type issue in 0c9c237cced5 (latest) migration ([#1360](https://github.com/ScilifelabDataCentre/dds_web/pull/1360))
- Database: New `Reporting` table for saving unit / user stats every month ([#1363](https://github.com/ScilifelabDataCentre/dds_web/pull/1363))
- Version bump: 2.2.6 ([#1375](https://github.com/ScilifelabDataCentre/dds_web/pull/1375))
- Workflow: Add option to publish dev image manually ([#1376](https://github.com/ScilifelabDataCentre/dds_web/pull/1376))
- Bug: Add value to `Unit.warning_level` for existing units ([#1378](https://github.com/ScilifelabDataCentre/dds_web/pull/1379))
- Workflow: Add option to run trivy on dev and master branches manually ([#1380](https://github.com/ScilifelabDataCentre/dds_web/pull/1380))

## 2023-02-03 - 2023-02-17

- Workflow: Scan with yamllint ([#1385](https://github.com/ScilifelabDataCentre/dds_web/pull/1385))

## 2023-02-17 - 2023-03-03

- Move Rotating log file maximum size and backup count to config variables ([#1388](https://github.com/ScilifelabDataCentre/dds_web/pull/1388))
- Workflow: Scan branch with trivy ([#1377](https://github.com/ScilifelabDataCentre/dds_web/pull/1377))
- Dependencies bumped ([#1387](https://github.com/ScilifelabDataCentre/dds_web/pull/1387))
  - Werkzeug: 2.0.3 --> 2.2.3 (CVE-2023-25577)
  - MarkupSafe: 2.0.1 --> 2.1.1 (prior bumps)
  - Flask-Login: 0.5.0 --> 0.6.2 (prior bumps)
  - Flask: 2.0.2 --> 2.0.3 (prior bumps)
  - Cryptography: 36.0.1 --> 39.0.1 (CVE-2023-0286)
- Npm vulnerability fixed: CVE-2022-25881 ([#1390](https://github.com/ScilifelabDataCentre/dds_web/pull/1390))
- Logging: Configure action-logging to wrap json with parent key "action" ([https://github.com/ScilifelabDataCentre/dds_web/pull/1393](https://github.com/ScilifelabDataCentre/dds_web/pull/1393))
- Workflow: Schedule trivy scan for both dev images and latest release ([#1392](https://github.com/ScilifelabDataCentre/dds_web/pull/1392))
- Improve logging of delete-invites flask command ([#1386](https://github.com/ScilifelabDataCentre/dds_web/pull/1386))
- Workflow: Schedule trivy scan for dev and latest separately ([#1395](https://github.com/ScilifelabDataCentre/dds_web/pull/1395))

# 2023-03-03 - 2023-03-17

- PR template restructured ([#1403](https://github.com/ScilifelabDataCentre/dds_web/pull/1403))
- Only allow latin1-encodable usernames and passwords ([#1402](https://github.com/ScilifelabDataCentre/dds_web/pull/1402))
- Bug: Corrected calculation of used storage space in `monitor_usage` command ([#1404](https://github.com/ScilifelabDataCentre/dds_web/pull/1404))
- Config: Define Argon2 settings in `config.py` and use same settings (as default) during password-hashing as in key-derivation for private key access ([#1406](https://github.com/ScilifelabDataCentre/dds_web/pull/1406))
- Bug: Display same message during password reset independent on if the email address is registered to an account or not ([#1408](https://github.com/ScilifelabDataCentre/dds_web/pull/1408))

# 2023-03-17 - 2023-03-31

_Nothing merged during this sprint_

# 2023-03-31 - 2023-04-14

_Nothing merged during this sprint_

# 2023-04-14 - 2023-04-28

- Documentation: Minor update of Technical Overview ([#1411](https://github.com/ScilifelabDataCentre/dds_web/pull/1411))
- Documentation: Account roles and their permissions ([#1412](https://github.com/ScilifelabDataCentre/dds_web/pull/1412))

# 2023-05-26 - 2023-06-09

- Command:
  - Save number of Unit Personnel instead of total number of unit users ([#1417](https://github.com/ScilifelabDataCentre/dds_web/pull/1417))
  - Save total number of projects ([#1418](https://github.com/ScilifelabDataCentre/dds_web/pull/1418))
  - Save number of Unit Admins ([#1419](https://github.com/ScilifelabDataCentre/dds_web/pull/1419))
  - Save number of active projects ([#1423](https://github.com/ScilifelabDataCentre/dds_web/pull/1423))
  - Change `researchuser_count` column name to `researcher_count` in Reporting table ([#1420](https://github.com/ScilifelabDataCentre/dds_web/pull/1420))
  - Save number of inactive projects ([#1426](https://github.com/ScilifelabDataCentre/dds_web/pull/1426))
  - Save number of unique Project Owners ([#1421](https://github.com/ScilifelabDataCentre/dds_web/pull/1421))
  - Save amount of TB's currently stored in system ([#1424](https://github.com/ScilifelabDataCentre/dds_web/pull/1424))
  - Save amount of TB's uploaded since start ([#1430](https://github.com/ScilifelabDataCentre/dds_web/pull/1430))
  - Save number of TBHours stored in the last month ([#1431](https://github.com/ScilifelabDataCentre/dds_web/pull/1431))
  - Save number of TBHours stored in since start ([#1434](https://github.com/ScilifelabDataCentre/dds_web/pull/1434))
- New version: 2.3.0 ([#1433](https://github.com/ScilifelabDataCentre/dds_web/pull/1433))
- Dependency: Bump `requests` to 2.31.0 due to security vulnerability alert ([#1427](https://github.com/ScilifelabDataCentre/dds_web/pull/1427))
- Endpoint: Statistics; Return all rows stored in the Reporting table ([#1435](https://github.com/ScilifelabDataCentre/dds_web/pull/1435))

# 2023-06-09 - 2023-06-23

- Dependency: Bump `Flask` to 2.2.5 due to security vulnerability alert(s) ([#1425](https://github.com/ScilifelabDataCentre/dds_web/pull/1425))
- Dependency: Bump `redis-py` to 4.5.5 due to security vulnerability alert(s) ([#1437](https://github.com/ScilifelabDataCentre/dds_web/pull/1437))
- Change from personal name to unit name if / where it's displayed in emails ([#1439](https://github.com/ScilifelabDataCentre/dds_web/pull/1439))
- Refactoring: `lost_files_s3_db` flask command changed to group with subcommands ([#1438](https://github.com/ScilifelabDataCentre/dds_web/pull/1438))

# 2023-06-26 - 2023-08-04 (Summer)

- Change display project info depending on the user role ([#1440](https://github.com/ScilifelabDataCentre/dds_web/pull/1440))
- New version: 2.4.0 ([#1443](https://github.com/ScilifelabDataCentre/dds_web/pull/1443))
- Bug fix: Web UI project listing fix ([#1445](https://github.com/ScilifelabDataCentre/dds_web/pull/1445))
- Documentation: Technical Overview, section Creating a Unit in the DDS ([#1449](https://github.com/ScilifelabDataCentre/dds_web/pull/1449))

# 2023-08-07 - 2023-08-18

- Empty endpoint: `ProjectBusy` ([#1446](https://github.com/ScilifelabDataCentre/dds_web/pull/1446))

# 2023-08-04 - 2023-08-18

- Rename storage-related columns in `Unit` table ([#1447](https://github.com/ScilifelabDataCentre/dds_web/pull/1447))
- Dependency: Bump `cryptography` to 41.0.3 due to security vulnerability alerts(s) ([#1451](https://github.com/ScilifelabDataCentre/dds_web/pull/1451))
- Allow for change of storage location ([#1448](https://github.com/ScilifelabDataCentre/dds_web/pull/1448))
- Endpoint: `UnitUserEmails`; Return primary emails for Unit Personnel- and Admins ([#1454](https://github.com/ScilifelabDataCentre/dds_web/pull/1454))
- Change message about project being busy with upload etc ([#1450](https://github.com/ScilifelabDataCentre/dds_web/pull/1450))

# 2023-08-21 - 2023-09-01

- Dependency: Bump `certifi` to 2023.07.22 due to security vulnerability alert(s) ([#1452](https://github.com/ScilifelabDataCentre/dds_web/pull/1452))
- New version: 2.5.0 ([#1458](https://github.com/ScilifelabDataCentre/dds_web/pull/1458))
- Added check for Maintenance mode status in MaintenanceMode endpoint ([#1459](https://github.com/ScilifelabDataCentre/dds_web/pull/1459))

# 2023-09-04 - 2023-09-15

- Bug fix: Database rollback added on project creation failure ([#1461](https://github.com/ScilifelabDataCentre/dds_web/pull/1461))
- Only return date (not time) from `Statistics` endpoint ([#1456](https://github.com/ScilifelabDataCentre/dds_web/pull/1456))
- Set `sto2*` columns in `Unit` table to nullable ([#1456](https://github.com/ScilifelabDataCentre/dds_web/pull/1462))
- Dependency: Bump `MariaDB` to LTS version 10.11.5 ([#1465](https://github.com/ScilifelabDataCentre/dds_web/pull/1465))
- Bug fixed: Row in `ProjectUsers` should also be added if it doesn't exist when giving Researcher access to a specific project ([#1464](https://github.com/ScilifelabDataCentre/dds_web/pull/1464))
- Workflow: Update PR template and clarify sections ([#1467](https://github.com/ScilifelabDataCentre/dds_web/pull/1467))

# 2023-09-18 - 2023-09-29

- Column `sto4_start_time` is automatically set when the create-unit command is run ([#1469](https://github.com/ScilifelabDataCentre/dds_web/pull/1469))
- Replace expired invites when there's a new invitation attempt ([#1466](https://github.com/ScilifelabDataCentre/dds_web/pull/1466))
- New version: 2.5.1 ([#1471](https://github.com/ScilifelabDataCentre/dds_web/pull/1471))
- Revoke project access for unaccepted invites ([#1468](https://github.com/ScilifelabDataCentre/dds_web/pull/1468))

# 2023-10-02 - 2023-10-13

- Project title displayed along with the internal project ID email sent when a project is released ([#1475](https://github.com/ScilifelabDataCentre/dds_web/pull/1475))
- Use full DDS name in MOTD email subject ([#1477](https://github.com/ScilifelabDataCentre/dds_web/pull/1477))
- Add flag --verify-checksum to the comand in email template ([#1478])(https://github.com/ScilifelabDataCentre/dds_web/pull/1478)
- Improved email layout; Highlighted information and commands when project is released ([#1479])(https://github.com/ScilifelabDataCentre/dds_web/pull/1479)

# 2023-10-16 - 2023-11-03 (Longer sprint due to OKR prep and höstlov)

- Added new API endpoint ProjectStatus.patch to extend the deadline ([#1480])(https://github.com/ScilifelabDataCentre/dds_web/pull/1480)
- New version: 2.5.2 ([#1482](https://github.com/ScilifelabDataCentre/dds_web/pull/1482))
- New endpoint `AddFailedFiles` for adding failed files to database ([#1472](https://github.com/ScilifelabDataCentre/dds_web/pull/1472))
- Change the generate usage command to monthly instead of quartely, and add the command to send a usage report specifying the number of months ([#1476](https://github.com/ScilifelabDataCentre/dds_web/pull/1476))
- New ADR record regarding OKR 2024 ([#1483](https://github.com/ScilifelabDataCentre/dds_web/pull/1483))

# 2023-11-6 - 2023-11-17

- Updated Pillow package version to address vulnerabities ([#1486](https://github.com/ScilifelabDataCentre/dds_web/pull/1486))
- Updated urllib3 package version to address vulnerabities ([#1487](https://github.com/ScilifelabDataCentre/dds_web/pull/1487))
- Updated PostCss Node package to address vulnerabities ([#1489](https://github.com/ScilifelabDataCentre/dds_web/pull/1489))
- Updated Several node libraries to address vulnerabities ([#1492](https://github.com/ScilifelabDataCentre/dds_web/pull/1492))
- New version: 2.6.0 ([#1494](https://github.com/ScilifelabDataCentre/dds_web/pull/1494))

# 2023-12-4 - 2023-12-15

- Implemented swagger documentation ([#1495](https://github.com/ScilifelabDataCentre/dds_web/pull/1495))
- Patch update crypthography package to address cve ([#1496](https://github.com/ScilifelabDataCentre/dds_web/pull/1496))
- Fix listing users was not showing PO ([#1497](https://github.com/ScilifelabDataCentre/dds_web/pull/1497))
- Bug: `flask send-usage` permission issue on testing and production environment ([1499](https://github.com/ScilifelabDataCentre/dds_web/pull/1499))
- New version: 2.6.1 ([#1501](https://github.com/ScilifelabDataCentre/dds_web/pull/1501))

# 2023-12-15 - 2024-01-12

- Minor update jinja2 package to address cve ([#1503](https://github.com/ScilifelabDataCentre/dds_web/pull/1503))
- Minor update jwcrypto package to address cve ([#1504](https://github.com/ScilifelabDataCentre/dds_web/pull/1504))

# 2023-01-15 - 2024-01-25

# 2024-01-15 - 2024-01-26

- Document Superadmin endpoints ([#1507](https://github.com/ScilifelabDataCentre/dds_web/pull/1507))
- Document S3 endpoints ([#1509](https://github.com/ScilifelabDataCentre/dds_web/pull/1509))
- Document Project endpoints ([#1508](https://github.com/ScilifelabDataCentre/dds_web/pull/1508))
- Document User endpoints ([#1506](https://github.com/ScilifelabDataCentre/dds_web/pull/1506))

# 2024-01-29 - 2024-02-09

- Use of a fix version of black and linted files to 24.1.1 ([#1510](https://github.com/ScilifelabDataCentre/dds_web/pull/1510))
- Run containers as non-root in development envronment ([#1498](https://github.com/ScilifelabDataCentre/dds_web/pull/1498))

# 2024-02-12 - 2024-03-08

- Criptography update to address cve ([#1512](https://github.com/ScilifelabDataCentre/dds_web/pull/1512))
- Pillow update to address cve ([#1511](https://github.com/ScilifelabDataCentre/dds_web/pull/1511))
- New version: 2.6.2 ([#1514](https://github.com/ScilifelabDataCentre/dds_web/pull/1514))
- Changes in registration from to include user agreement ([#1515](https://github.com/ScilifelabDataCentre/dds_web/pull/1515))

# 2024-02-26 - 2024-03-08

- Add link in footer for new User Agreement and Privacy Policy ([#1516](https://github.com/ScilifelabDataCentre/dds_web/pull/1516))
- New extra release, outside maintenance window, version 2.6.3 ([#1518](https://github.com/ScilifelabDataCentre/dds_web/pull/1518))

# 2024-03-11 - 2024-03-22

- Fix the files endpoints according to the openAPI standards, providing new endpoint version that co-exists with the current one ([#1505](https://github.com/ScilifelabDataCentre/dds_web/pull/1505))
- Added email to troubleshouting webpage, with obfuscation ([#1520](https://github.com/ScilifelabDataCentre/dds_web/pull/1520))

# 2024-03-25 - 2024-04-5

- Update base image and packages to address cve in docker containers ([#1523](https://github.com/ScilifelabDataCentre/dds_web/pull/1523))

# 2024-04-8 - 2024-04-19

- New version: 2.6.4 ([#1526](https://github.com/ScilifelabDataCentre/dds_web/pull/1526))

# 2024-05-6 - 2024-05-17

- Fix the User endpoints according to OpenAPI standar ([#1524](https://github.com/ScilifelabDataCentre/dds_web/pull/1524))

# 2024-05-20 - 2024-05-31

- Update Werkzeug and related libraries to solve CVE([#1530](https://github.com/ScilifelabDataCentre/dds_web/pull/1530))
- Fix raising error when archiving project, bucket deleted but DB error ([#1524](https://github.com/ScilifelabDataCentre/dds_web/pull/1524))
- Increase the identified less covered files([#1521](https://github.com/ScilifelabDataCentre/dds_web/pull/1521))
- Parse boolean inputs correctly ([#1528](https://github.com/ScilifelabDataCentre/dds_web/pull/1528))

# 2024-06-03 - 2024-06-14

- Fix the project endpoints according to the OpenAPI standard ([#1527](https://github.com/ScilifelabDataCentre/dds_web/pull/1527))
- Fix the Superadmin endpoints according to the OpenAPI standard ([#1533](https://github.com/ScilifelabDataCentre/dds_web/pull/1533))

# 2024-06-17 - 2024-06-28

- Update pymysql to address cve ([#1534](https://github.com/ScilifelabDataCentre/dds_web/pull/1534))
- Update authlib to address cve ([#1535](https://github.com/ScilifelabDataCentre/dds_web/pull/1535))
- Update node packages to address cve ([#1536](https://github.com/ScilifelabDataCentre/dds_web/pull/1536))

# 2024-07-15 - 2024-07-26

- Move raw Technical Overview doc to repo, add page numbers ([#1539](https://github.com/ScilifelabDataCentre/dds_web/pull/1539))
- Small updates to Technical Overview contents ([#1540](https://github.com/ScilifelabDataCentre/dds_web/pull/1540))
- Build Technical Overview PDF in GitHub Actions, rename to include DDS and remove option to view on GitHub ([#1541](https://github.com/ScilifelabDataCentre/dds_web/pull/1541/))
- Fixed index out of range when listing files from root ([#1543](https://github.com/ScilifelabDataCentre/dds_web/pull/1543/))
- Update Trivy GitHub Actions ([#1545](https://github.com/ScilifelabDataCentre/dds_web/pull/1545))

# 2024-07-29 - 2024-08-09

- Move raw troubleshooting doc to repo and make small updates ([#1546](https://github.com/ScilifelabDataCentre/dds_web/pull/1546))

# 2024-08-12 - 2024-08-23

_Nothing merged during this sprint_

# 2024-08-26 - 2024-09-06

- Update certifi to remove GLOBALISSUER certicates ([#1549](https://github.com/ScilifelabDataCentre/dds_web/pull/1549))
- Add CODEOWNERS file in order to define Team Hermes as owners of all files in repository ([#708](https://github.com/ScilifelabDataCentre/dds_web/pull/708))

# 2024-09-09 - 2024-09-20

- Flask command to update unit quotas ([#1551](https://github.com/ScilifelabDataCentre/dds_web/pull/1551))
- Bump python base image to 3.12 and related libraries in both web and client([#1548](https://github.com/ScilifelabDataCentre/dds_web/pull/1548))

# 2024-09-24 - 2024-10-04

- Add option to motd command for sending to unit users only([#1552](https://github.com/ScilifelabDataCentre/dds_web/pull/1552))
- Warning_level option defaults to 0.8([#1557](https://github.com/ScilifelabDataCentre/dds_web/pull/1557))

# 2024-10-07 - 2024-10-18

- Update readme: backend image is published to GHCR, not DockerHub ([#1558](https://github.com/ScilifelabDataCentre/dds_web/pull/1558))
- Workflow bug fixed: PDFs (Technical Overview and Troubleshooting) were downloaded to incorrect directory([#1559](https://github.com/ScilifelabDataCentre/dds_web/pull/1559))
- Update trivy action and add a second mirror repository to reduce TOO MANY REQUEST issue([#1560](https://github.com/ScilifelabDataCentre/dds_web/pull/1560))
- Modify the invoicing commands to send the instance name in the emails([#1561](https://github.com/ScilifelabDataCentre/dds_web/pull/1561))
- Fix the MOTD endpoint according to post merge review([#1564](https://github.com/ScilifelabDataCentre/dds_web/pull/1564))
- New version & changelog([#1565](https://github.com/ScilifelabDataCentre/dds_web/pull/1565))

# 2024-10-21 - 2024-11-01

- Workflow: Bump GitHub checkout action to v4 ([#1556](https://github.com/ScilifelabDataCentre/dds_web/pull/1556))
- Workflow: CodeQL action version(s) bumped to v3 ([#1569](https://github.com/ScilifelabDataCentre/dds_web/pull/1569))
- Workflow: Setup-node, codecov and upload-sarif action versions bumped to v4, v4 and v3, respectively ([#1570](https://github.com/ScilifelabDataCentre/dds_web/pull/1570))

# 2024-11-04 - 2024-11-15

- Removed exception for invalid token to simplify logging and reduce unnecessary error entries ([#1572](https://github.com/ScilifelabDataCentre/dds_web/pull/1572))

# 2024-11-18 – 2024-11-29

- Logging: Add which user name reset password ([https://github.com/ScilifelabDataCentre/dds_web/pull/1574](https://github.com/ScilifelabDataCentre/dds_web/pull/1574))

# 2024-12-02 – 2024-12-13

- Change the error raised upon attempt to download data after a password reset to an AuthenticationError to avoid getting an alert ([#1571](https://github.com/ScilifelabDataCentre/dds_web/pull/1571))
- Filter out the MaintenanceModeException from the logs ([#1573](https://github.com/ScilifelabDataCentre/dds_web/pull/1573))
- Bugfix: Quick and dirty change to prevent `dds ls --tree` from failing systematically ([#1575](https://github.com/ScilifelabDataCentre/dds_web/pull/1575))
- Update backend Dockerfile to pin a fixed version of mariadb-client ([#1581](https://github.com/ScilifelabDataCentre/dds_web/pull/1581))
- Update documentation regarding 'Upload' or 'Download' added to end of delivery directory name depending on command ([#1580](https://github.com/ScilifelabDataCentre/dds_web/pull/1580))
- Modify the monitor usage command to send warning to the affected unit as well as Data Centre([#1562](https://github.com/ScilifelabDataCentre/dds_web/pull/1562))
- Run npm audit fix to solve node cve's ([#1577](https://github.com/ScilifelabDataCentre/dds_web/pull/1577)

# 2024-12-16 - 2024-12-20

- New version: 2.9.0 ([#1584](https://github.com/ScilifelabDataCentre/dds_web/pull/1584))
- Instructions regarding database migrations moved to migrations directory, and Linkspector action added to scan for incorrect links in MD ([#1576](https://github.com/ScilifelabDataCentre/dds_web/pull/1576))

# 2025-12-20 - 2025-01-17

- Make release template ([#1587](https://github.com/ScilifelabDataCentre/dds_web/pull/1587))
- Fix codecov action ([#1589](https://github.com/ScilifelabDataCentre/dds_web/pull/1589))

# 2025-02-03 - 2025-02-14

- Implement Redis Queue to process some requests asynschronusly and avoid timeouts. Set project deletion as a background task. ([#1591](https://github.com/ScilifelabDataCentre/dds_web/pull/1591))

# 2025-03-31 - 2025-04-11

- New version: 2.10.0 ([#1597](https://github.com/ScilifelabDataCentre/dds_web/pull/1597))

# 2025-04-14 - 2025-04-25

- Set MOTD as a background task([#1594](https://github.com/ScilifelabDataCentre/dds_web/pull/1594))
- Remove docker-compose.yml version (obsolete) ([#1598](https://github.com/ScilifelabDataCentre/dds_web/pull/1598))
- New Github Action for automatically creating release draft: Release Drafter ([#1604](https://github.com/ScilifelabDataCentre/dds_web/pull/1604))
- Improve set-expired-to-archived command to insure project are not inactivated without being deleted ([#1605](https://github.com/ScilifelabDataCentre/dds_web/pull/1605))
- Fix RQ worker missconfigurations([#1603](https://github.com/ScilifelabDataCentre/dds_web/pull/1603))

# 2025-05-26 - 2025-06-06

- Bump jinja2 from 3.1.3 to 3.1.6 ([#1606](https://github.com/ScilifelabDataCentre/dds_web/pull/1606))
- Bump werkzeug from 3.0.3 to 3.0.6 ([#1607](https://github.com/ScilifelabDataCentre/dds_web/pull/1607))

# Summer 2025

- Rename 'doc' directory to 'docs' for consistency ([#1614](https://github.com/ScilifelabDataCentre/dds_web/pull/1614))
- Add queuing for archiving projects([#1595](https://github.com/ScilifelabDataCentre/dds_web/pull/1595))

# 2025-08-04 - 2025-08-15

<<<<<<< HEAD
=======
- Fix bug: Users should be able to release the project once and extend / rerelease the project twice ([#1619](https://github.com/ScilifelabDataCentre/dds_web/pull/1619))
>>>>>>> da32d502
- Add labelling instructions to a specific doc in the repository ([#1616](https://github.com/ScilifelabDataCentre/dds_web/pull/1616))<|MERGE_RESOLUTION|>--- conflicted
+++ resolved
@@ -509,8 +509,5 @@
 
 # 2025-08-04 - 2025-08-15
 
-<<<<<<< HEAD
-=======
 - Fix bug: Users should be able to release the project once and extend / rerelease the project twice ([#1619](https://github.com/ScilifelabDataCentre/dds_web/pull/1619))
->>>>>>> da32d502
 - Add labelling instructions to a specific doc in the repository ([#1616](https://github.com/ScilifelabDataCentre/dds_web/pull/1616))