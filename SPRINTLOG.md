--- conflicted
+++ resolved
@@ -315,13 +315,11 @@
 - Add flag --verify-checksum to the comand in email template ([#1478])(https://github.com/ScilifelabDataCentre/dds_web/pull/1478)
 - Improved email layout; Highlighted information and commands when project is released ([#1479])(https://github.com/ScilifelabDataCentre/dds_web/pull/1479)
 
-<<<<<<< HEAD
-# 2023-10-23 - 2023-11-3
-
-- Change the generate usage command to monthly instead of quartely, and add the command to send a usage report specifying the number of months ([#1476])[https://github.com/ScilifelabDataCentre/dds_web/pull/1476]
-=======
 # 2023-10-16 - 2023-10-27
 
 - Added new API endpoint ProjectStatus.patch to extend the deadline ([#1480])(https://github.com/ScilifelabDataCentre/dds_web/pull/1480)
 - New version: 2.5.2 ([#1482](https://github.com/ScilifelabDataCentre/dds_web/pull/1482))
->>>>>>> f32c2841
+
+# 2023-10-30 - 2023-11-3
+
+- Change the generate usage command to monthly instead of quartely, and add the command to send a usage report specifying the number of months ([#1476])[https://github.com/ScilifelabDataCentre/dds_web/pull/1476]