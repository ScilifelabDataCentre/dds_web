# Data Delivery System Web / API: Changelog

Please add a _short_ line describing the PR you make, if the PR implements a specific feature or functionality, or refactor. Not needed if you add very small and unnoticable changes. Not needed when PR includes _only_ tests for already existing feature.

## 2022-02-09 - 2022-02-23

- Secure operations that require cryptographic keys are protected for each user with the user's password ([#889](https://github.com/ScilifelabDataCentre/dds_web/pull/889))
- Implemented the functionality to add project to the invites of a new user as outlined in [issue 887](https://github.com/scilifelabdatacentre/dds_web/issues/887) ([PR888](https://github.com/ScilifelabDataCentre/dds_web/pull/888)).
- Create endpoint for renewing users project access, e.g. after password reset ([886](https://github.com/ScilifelabDataCentre/dds_web/pull/885))
- Added tests for web login and change password ([900](https://github.com/ScilifelabDataCentre/dds_web/pull/900))
- Size-based log rotation working (15\*1MiB)[#897](https://github.com/ScilifelabDataCentre/dds_web/pull/897))
- Added check for project status in RemoveContents endpoint as outlined in [issue 898](https://github.com/ScilifelabDataCentre/dds_web/issues/898) ([PR899](https://github.com/ScilifelabDataCentre/dds_web/pull/899)).
- Implemented the functionality to add project to the invites of a new user as outlined in [issue 887](https://github.com/scilifelabdatacentre/dds_web/issues/887) ([PR888](https://github.com/ScilifelabDataCentre/dds_web/pull/888)).
- Changed and fixed the implementation of password reset ([#891](https://github.com/ScilifelabDataCentre/dds_web/pull/891)
- Changed log rotation to standard format and set maximum to 1MiB per file, max 15 files ([897](https://github.com/ScilifelabDataCentre/dds_web/pull/897))
- Add functionality for reactivating project access for user ([886](https://github.com/ScilifelabDataCentre/dds_web/pull/886))
- Check if user is active before allowing password reset ([903](https://github.com/ScilifelabDataCentre/dds_web/pull/903))
- Add support for database migrations using flask-migrate/Alembic ([#890](https://github.com/ScilifelabDataCentre/dds_web/pull/890))
- Invite Researchers to projects ([911](https://github.com/ScilifelabDataCentre/dds_web/pull/911))
- Changed `is_sensitive` to `non_sensitive` and set to default False ([#913](https://github.com/ScilifelabDataCentre/dds_web/pull/913))
- Rearrangement and clean up of the token ([910](https://github.com/ScilifelabDataCentre/dds_web/pull/910))

## 2022-02-23 - 2022-03-09

- Add landing page after password reset ([#931](https://github.com/ScilifelabDataCentre/dds_web/pull/931))
- Add endpoint for health check (intended for readinessProbe) ([#933](https://github.com/ScilifelabDataCentre/dds_web/pull/933))
- Introduced a `--no-mail` flag in the CLI respectively a `send_email: True/False` json parameter to fix [#924](https://github.com/scilifelabdatacentre/dds_web/issues/924) ([#926](https://github.com/ScilifelabDataCentre/dds_web/pull/926))
- Invite Unit Admin (temporary way) ([#938](https://github.com/ScilifelabDataCentre/dds_web/pull/938))
- Add support for getting IPs from X-Forwarded-For ([#952](https://github.com/ScilifelabDataCentre/dds_web/pull/952))
- Relax requirements for usernames (wider length range, `.` and `-`) ([#943](https://github.com/ScilifelabDataCentre/dds_web/pull/943))
- Delay committing project to db until after the bucket has been created ([#967](https://github.com/ScilifelabDataCentre/dds_web/pull/967))
- Fix logic for notification about sent email ([#963](https://github.com/ScilifelabDataCentre/dds_web/pull/963))
- Extended the `dds_web.api.dds_decorators.logging_bind_request` decorator to catch all not yet caught exceptions and make sure they will be logged ([#958](https://github.com/ScilifelabDataCentre/dds_web/pull/958)).
- Increase the security of the session cookie using HTTPONLY and SECURE ([#972](https://github.com/ScilifelabDataCentre/dds_web/pull/972))
- Add role when listing project users ([#974](https://github.com/ScilifelabDataCentre/dds_web/pull/974))
- Add custom error messages to registration form ([#975](https://github.com/ScilifelabDataCentre/dds_web/pull/975))
- Fix format of self deletion email ([#984](https://github.com/ScilifelabDataCentre/dds_web/pull/984))
- Add a full zero-conf development environment ([#993](https://github.com/ScilifelabDataCentre/dds_web/pull/993))
- Include frontend build in the backend production target ([#1011](https://github.com/ScilifelabDataCentre/dds_web/pull/1011))
- Correct response about project being created when email validation fails for users ([#1014](https://github.com/ScilifelabDataCentre/dds_web/pull/1014))
- Introduced an additional validator `dds_web.utils.contains_disallowed_characters` to fix issue [#1007](https://github.com/scilifelabdatacentre/dds_web/issues/1007) ([#1021](https://github.com/ScilifelabDataCentre/dds_web/pull/1021)).
- Fix regex for listing and deleting files [#1029](https://github.com/scilifelabdatacentre/dds_web/issues/1029)
- Hides the "Size" and "total_size" variables according to the role and project status ([#1032](https://github.com/ScilifelabDataCentre/dds_web/pull/1032)).

## 2022-03-09 - 2022-03-23

- Introduce a separate error message if someone tried to add an unit user to projects individually. ([#1039](https://github.com/ScilifelabDataCentre/dds_web/pull/1039))
- Catch KeyNotFoundError when user tries to give access to a project they themselves do not have access to ([#1045](https://github.com/ScilifelabDataCentre/dds_web/pull/1045))
- Display an error message when the user makes too many authentication requests. ([#1034](https://github.com/ScilifelabDataCentre/dds_web/pull/1034))
- When listing the projects, return whether or not the user has a project key for that particular project ([#1049](https://github.com/ScilifelabDataCentre/dds_web/pull/1049))
- New endpoint for Unit Personnel and Admins to list the other Unit Personnel / Admins within their project ([#1050](https://github.com/ScilifelabDataCentre/dds_web/pull/1050))
- Make previous HOTP invalid at password reset ([#1054](https://github.com/ScilifelabDataCentre/dds_web/pull/1054))
- New PasswordReset table to keep track of when a user has requested a password reset ([#1058](https://github.com/ScilifelabDataCentre/dds_web/pull/1058))
- New endpoint for listing Units as Super Admin ([1060](https://github.com/ScilifelabDataCentre/dds_web/pull/1060))
- New endpoint for listing unit users as Super Admin ([#1059](https://github.com/ScilifelabDataCentre/dds_web/pull/1059))
- Future-proofing the migrations ([#1040](https://github.com/ScilifelabDataCentre/dds_web/pull/1040))
- Return int instead of string from files listing and only return usage info if right role ([#1070](https://github.com/ScilifelabDataCentre/dds_web/pull/1070))
- Batch deletion of files (breaking atomicity) ([#1067](https://github.com/ScilifelabDataCentre/dds_web/pull/1067))
- Change token expiration time to 7 days (168 hours) ([#1061](https://github.com/ScilifelabDataCentre/dds_web/pull/1061))
- Add possibility of deleting invites (temporary fix in delete user endpoint) ([#1075](https://github.com/ScilifelabDataCentre/dds_web/pull/1075))
- Flask command `create-unit` to create unit without having to interact with database directly ([#1075](https://github.com/ScilifelabDataCentre/dds_web/pull/1075))
- Let project description include . and , ([#1080](https://github.com/ScilifelabDataCentre/dds_web/pull/1080))
- Catch OperationalError if there is a database malfunction in `files.py` ([#1089](https://github.com/ScilifelabDataCentre/dds_web/pull/1089))
- Switched the validation for the principal investigator from string to email ([#1084](https://github.com/ScilifelabDataCentre/dds_web/pull/1084)).

## 2022-03-23 - 2022-04-06

- Add link in navbar to the installation documentation ([#1112](https://github.com/ScilifelabDataCentre/dds_web/pull/1112))
- Change from apscheduler to flask-apscheduler - solves the app context issue ([#1109](https://github.com/ScilifelabDataCentre/dds_web/pull/1109))
- Send an email to all Unit Admins when a Unit Admin has reset their password ([#1110](https://github.com/ScilifelabDataCentre/dds_web/pull/1110)).
- Patch: Add check for unanswered invite when creating project and adding user who is already invited ([#1117](https://github.com/ScilifelabDataCentre/dds_web/pull/1117))
- Cronjob: Scheduled task for changing project status from Available to Expired ([#1116](https://github.com/ScilifelabDataCentre/dds_web/pull/1116))
- Cronjob: Scheduled task for changing project status from Expired to Archived ([#1115](https://github.com/ScilifelabDataCentre/dds_web/pull/1115))
- Add a Flask command for finding and deleting "lost files" (files that exist only in db or s3) ([#1124](https://github.com/ScilifelabDataCentre/dds_web/pull/1124))

## 2022-04-06 - 2022-04-20

- New endpoint for adding a message of the day to the database ([#1136](https://github.com/ScilifelabDataCentre/dds_web/pull/1136))
- Patch: Custom error for PI email validation ([#1146](https://github.com/ScilifelabDataCentre/dds_web/pull/1146))
- New Data Delivery System logo ([#1148](https://github.com/ScilifelabDataCentre/dds_web/pull/1148))
- Cronjob: Scheduled task for deleting unanswered invites after a week ([#1147](https://github.com/ScilifelabDataCentre/dds_web/pull/1147))
- Checkbox in registration form and policy to agree to ([#1151](https://github.com/ScilifelabDataCentre/dds_web/pull/1151))
- Patch: Add checks for valid public_id when creating new unit to avoid bucket name errors ([#1154](https://github.com/ScilifelabDataCentre/dds_web/pull/1154))

## 2022-04-20 - 2022-05-04

- Renamed `api/units.py` to `api/superadmin_only.py` to reflect that it's only Super Admin accessible resources ([#1159](https://github.com/ScilifelabDataCentre/dds_web/pull/1159))
- Add unit tests for the "set_available_to_expired" and "set_expired_to_archived" functions ([#1158](https://github.com/ScilifelabDataCentre/dds_web/pull/1158))
- DC Branding: SciLifeLab logo + "Data Delivery System" in nav bar & DC branding in footer ([#1160](https://github.com/ScilifelabDataCentre/dds_web/pull/1160))

## 2022-05-04 - 2022-05-18

- `adr-tools` to document architecture decisions ([#1161](https://github.com/ScilifelabDataCentre/dds_web/pull/1161))
- Bug: API returning float again and CLI `--size` flag works again ([#1162](https://github.com/ScilifelabDataCentre/dds_web/pull/1162))
- Bug: Check for timestamp `0000-00-00 00:00:00` added and invite deleted ([#1163](https://github.com/ScilifelabDataCentre/dds_web/pull/1163))
- Add documentation of status codes in `api/project.py` ([#1164](https://github.com/ScilifelabDataCentre/dds_web/pull/1164))
- Add ability to switch to using TOTP and back to HOTP for MFA ([#936](https://github.com/scilifelabdatacentre/dds_web/issues/936))
- Patch: Fix the warning in web for too soon TOTP login (within 90 seconds) ([#1173](https://github.com/ScilifelabDataCentre/dds_web/pull/1173))
- Bug: Do not remove the bucket when emptying the project ([#1172](https://github.com/ScilifelabDataCentre/dds_web/pull/1172))
- New `add-missing-buckets` argument option to the `lost-files` flask command ([#1174](https://github.com/ScilifelabDataCentre/dds_web/pull/1174))
- Bug: Corrected `lost-files` logic and message ([#1176](https://github.com/ScilifelabDataCentre/dds_web/pull/1176))

## 2022-05-18 - 2022-06-01

- Allow all characters but unicode (e.g. emojis) in project description ([#1178](https://github.com/ScilifelabDataCentre/dds_web/pull/1178))
- Cronjob: Scheduled task for monthly usage data ([#1181](https://github.com/ScilifelabDataCentre/dds_web/pull/1181))
- New tests for `dds_web/__init__.py` ([#1185](https://github.com/ScilifelabDataCentre/dds_web/pull/1185))
- New tests for `dds_web/utils.py` ([#1188](https://github.com/ScilifelabDataCentre/dds_web/pull/1188))
- Removed FontAwesome from web ([#1192](https://github.com/ScilifelabDataCentre/dds_web/pull/1192))

## 2022-06-01 - 2022-06-15

- Change FontAwesome source link to own license ([#1194](https://github.com/ScilifelabDataCentre/dds_web/pull/1194))
- Display MOTD on web ([#1196](https://github.com/ScilifelabDataCentre/dds_web/pull/1196))

## 2022-06-15 - 2022-06-29

- Get MOTD from API ([#1198](https://github.com/ScilifelabDataCentre/dds_web/pull/1198))
- New endpoint for listing all users ([#1204](https://github.com/ScilifelabDataCentre/dds_web/pull/1204))
- Only print warning about missing bucket if the project is active ([#1203](https://github.com/ScilifelabDataCentre/dds_web/pull/1203))
- Removed version check ([#1206](https://github.com/ScilifelabDataCentre/dds_web/pull/1206))

## Summer 2022

- Do not send one time code to email if the email 2fa is getting activated ([#1236](https://github.com/ScilifelabDataCentre/dds_web/pull/1236))
- Raise AccessDeniedError with message when token specified but user not existent ([#1235](https://github.com/ScilifelabDataCentre/dds_web/pull/1235))
- Display multiple MOTDS ([#1212](https://github.com/ScilifelabDataCentre/dds_web/pull/1212))

## 2022-08-18 - 2022-09-02

- Allow Super Admins to deactivate user 2FA via authenticator app ([#1247](https://github.com/ScilifelabDataCentre/dds_web/pull/1247))
- Get troubleshooting document from Confluence ([#1244](https://github.com/ScilifelabDataCentre/dds_web/pull/1244))
- Quarterly cron job calculating projects storage usage based on the database ([#1246](https://github.com/ScilifelabDataCentre/dds_web/pull/1246))
- Add Technical Overview page with links to Confluence and to a PDF download ([#1250](https://github.com/ScilifelabDataCentre/dds_web/pull/1250))
- Technical Overview moved to repository ([#1250](https://github.com/ScilifelabDataCentre/dds_web/pull/1253))
- Troubleshooting document moved to repository and buttons added to web to link and download ([#1255](https://github.com/ScilifelabDataCentre/dds_web/pull/1255))

## 2022-09-02 - 2022-09-16

- Add storage usage information in the Units listing table for Super Admin ([#1264](https://github.com/ScilifelabDataCentre/dds_web/pull/1264))
- New endpoint for setting project as busy / not busy ([#1266](https://github.com/ScilifelabDataCentre/dds_web/pull/1266))
- Check for if project busy before status change ([#1266](https://github.com/ScilifelabDataCentre/dds_web/pull/1266))
- Bug fix: Default timestamps fixed ([#1271](https://github.com/ScilifelabDataCentre/dds_web/pull/1271))
- Change docker image to alpine ([#1272](https://github.com/ScilifelabDataCentre/dds_web/pull/1272))
- Added trivy when publishing to dockerhub ([#1276](https://github.com/ScilifelabDataCentre/dds_web/pull/1276))
- Bug fix: Cost value displayed by the --usage flag fixed ([#1274](https://github.com/ScilifelabDataCentre/dds_web/pull/1274))

## 2022-09-16 - 2022-09-30

- New endpoint: SendMOTD - send important information to users ([#1283](https://github.com/ScilifelabDataCentre/dds_web/pull/1283))
- New table: `Maintenance`, for keeping track of DDS maintenance mode ([#1284](https://github.com/ScilifelabDataCentre/dds_web/pull/1284))
- New endpoint: SetMaintenance - set maintenance mode to on or off ([#1286](https://github.com/ScilifelabDataCentre/dds_web/pull/1286))
- New endpoint: AnyProjectsBusy - check if any projects are busy in DDS ([#1288](https://github.com/ScilifelabDataCentre/dds_web/pull/1288))

## 2022-09-30 - 2022-10-14

- Bug fix: Fix the Invite.projects database model ([#1290](https://github.com/ScilifelabDataCentre/dds_web/pull/1290))
- New endpoint: ListInvites - list invites ([#1294](https://github.com/ScilifelabDataCentre/dds_web/pull/1294))

## 2022-10-14 - 2022-10-28

- Limit projects listing to active projects only; a `--show-all` flag can be used for listing all projects, active and inactive ([#1302](https://github.com/ScilifelabDataCentre/dds_web/pull/1302))
- Return name of project creator from UserProjects ([#1303](https://github.com/ScilifelabDataCentre/dds_web/pull/1303))
- Add version to the footer of the web pages ([#1304](https://github.com/ScilifelabDataCentre/dds_web/pull/1304))
- Add link to the dds instance to the end of all emails ([#1305](https://github.com/ScilifelabDataCentre/dds_web/pull/1305))
- Troubleshooting steps added to web page ([#1309](https://github.com/ScilifelabDataCentre/dds_web/pull/1309))
- Bug: Return instead of project creator if user has been deleted ([#1311](https://github.com/ScilifelabDataCentre/dds_web/pull/1311))
- New endpoint: ProjectInfo - display project information ([#1310](https://github.com/ScilifelabDataCentre/dds_web/pull/1310))

## 2022-11-11 - 2022-11-25

- Link to "How do I get my user account?" from the login form ([#1318](https://github.com/ScilifelabDataCentre/dds_web/pull/1318))

## 2022-11-25 - 2022-12-09

- Changed support email ([#1324](https://github.com/ScilifelabDataCentre/dds_web/pull/1324))
- Allow Super Admin login during maintenance ([#1333](https://github.com/ScilifelabDataCentre/dds_web/pull/1333))

## 2022-12-09 - 2023-01-09: Longer sprint due to Christmas

- Dependency: Bump `certifi` due to CVE-2022-23491 ([#1337](https://github.com/ScilifelabDataCentre/dds_web/pull/1337))
- Dependency: Bump `jwcrypto` due to CVE-2022-3102 ([#1339](https://github.com/ScilifelabDataCentre/dds_web/pull/1339))
- Cronjob: Get number of units and users for reporting ([#1324](https://github.com/ScilifelabDataCentre/dds_web/pull/1335))
- Add ability to change project information via ProjectInfo endpoint ([#1331](https://github.com/ScilifelabDataCentre/dds_web/pull/1331))
- Fix the reporting file path ([1345](https://github.com/ScilifelabDataCentre/dds_web/pull/1345))

## 2023-01-09 - 2023-01-20

- Refactoring: Move flask commands to own module `commands.py` ([#1351](https://github.com/ScilifelabDataCentre/dds_web/pull/1351))
- Workflow: Scan with Snyk on PR and schedule ([#1349](https://github.com/ScilifelabDataCentre/dds_web/pull/1349))
- Flask command (cronjob): Monitor unit usage and warn if above level ([#1350](https://github.com/ScilifelabDataCentre/dds_web/pull/1350))

## 2023-01-20 - 2023-02-03

- Workflow: Do not publish to DockerHub anymore ([#1357](https://github.com/ScilifelabDataCentre/dds_web/pull/1357))
- Refactoring: move cronjobs previously handled by APScheduler to flask commands ([#1355](https://github.com/ScilifelabDataCentre/dds_web/pull/1355))
- Bug: Fix type issue in 0c9c237cced5 (latest) migration ([#1360](https://github.com/ScilifelabDataCentre/dds_web/pull/1360))
- Database: New `Reporting` table for saving unit / user stats every month ([#1363](https://github.com/ScilifelabDataCentre/dds_web/pull/1363))
- Version bump: 2.2.6 ([#1375](https://github.com/ScilifelabDataCentre/dds_web/pull/1375))
- Workflow: Add option to publish dev image manually ([#1376](https://github.com/ScilifelabDataCentre/dds_web/pull/1376))
- Bug: Add value to `Unit.warning_level` for existing units ([#1378](https://github.com/ScilifelabDataCentre/dds_web/pull/1379))
- Workflow: Add option to run trivy on dev and master branches manually ([#1380](https://github.com/ScilifelabDataCentre/dds_web/pull/1380))

## 2023-02-03 - 2023-02-17

- Workflow: Scan with yamllint ([#1385](https://github.com/ScilifelabDataCentre/dds_web/pull/1385))

## 2023-02-17 - 2023-03-03

- Move Rotating log file maximum size and backup count to config variables ([#1388](https://github.com/ScilifelabDataCentre/dds_web/pull/1388))
- Workflow: Scan branch with trivy ([#1377](https://github.com/ScilifelabDataCentre/dds_web/pull/1377))
- Dependencies bumped ([#1387](https://github.com/ScilifelabDataCentre/dds_web/pull/1387))
  - Werkzeug: 2.0.3 --> 2.2.3 (CVE-2023-25577)
  - MarkupSafe: 2.0.1 --> 2.1.1 (prior bumps)
  - Flask-Login: 0.5.0 --> 0.6.2 (prior bumps)
  - Flask: 2.0.2 --> 2.0.3 (prior bumps)
  - Cryptography: 36.0.1 --> 39.0.1 (CVE-2023-0286)
- Npm vulnerability fixed: CVE-2022-25881 ([#1390](https://github.com/ScilifelabDataCentre/dds_web/pull/1390))
- Logging: Configure action-logging to wrap json with parent key "action" ([https://github.com/ScilifelabDataCentre/dds_web/pull/1393](https://github.com/ScilifelabDataCentre/dds_web/pull/1393))
- Workflow: Schedule trivy scan for both dev images and latest release ([#1392](https://github.com/ScilifelabDataCentre/dds_web/pull/1392))
- Improve logging of delete-invites flask command ([#1386](https://github.com/ScilifelabDataCentre/dds_web/pull/1386))
- Workflow: Schedule trivy scan for dev and latest separately ([#1395](https://github.com/ScilifelabDataCentre/dds_web/pull/1395))

# 2023-03-03 - 2023-03-17

- PR template restructured ([#1403](https://github.com/ScilifelabDataCentre/dds_web/pull/1403))
- Only allow latin1-encodable usernames and passwords ([#1402](https://github.com/ScilifelabDataCentre/dds_web/pull/1402))
- Bug: Corrected calculation of used storage space in `monitor_usage` command ([#1404](https://github.com/ScilifelabDataCentre/dds_web/pull/1404))
- Config: Define Argon2 settings in `config.py` and use same settings (as default) during password-hashing as in key-derivation for private key access ([#1406](https://github.com/ScilifelabDataCentre/dds_web/pull/1406))
- Bug: Display same message during password reset independent on if the email address is registered to an account or not ([#1408](https://github.com/ScilifelabDataCentre/dds_web/pull/1408))

# 2023-03-17 - 2023-03-31

_Nothing merged during this sprint_

# 2023-03-31 - 2023-04-14

_Nothing merged during this sprint_

# 2023-04-14 - 2023-04-28

- Documentation: Minor update of Technical Overview ([#1411](https://github.com/ScilifelabDataCentre/dds_web/pull/1411))
- Documentation: Account roles and their permissions ([#1412](https://github.com/ScilifelabDataCentre/dds_web/pull/1412))

# 2023-05-26 - 2023-06-09

- Command:
  - Save number of Unit Personnel instead of total number of unit users ([#1417](https://github.com/ScilifelabDataCentre/dds_web/pull/1417))
  - Save total number of projects ([#1418](https://github.com/ScilifelabDataCentre/dds_web/pull/1418))
  - Save number of Unit Admins ([#1419](https://github.com/ScilifelabDataCentre/dds_web/pull/1419))
  - Save number of active projects ([#1423](https://github.com/ScilifelabDataCentre/dds_web/pull/1423))
  - Change `researchuser_count` column name to `researcher_count` in Reporting table ([#1420](https://github.com/ScilifelabDataCentre/dds_web/pull/1420))
  - Save number of inactive projects ([#1426](https://github.com/ScilifelabDataCentre/dds_web/pull/1426))
  - Save number of unique Project Owners ([#1421](https://github.com/ScilifelabDataCentre/dds_web/pull/1421))
  - Save amount of TB's currently stored in system ([#1424](https://github.com/ScilifelabDataCentre/dds_web/pull/1424))
  - Save amount of TB's uploaded since start ([#1430](https://github.com/ScilifelabDataCentre/dds_web/pull/1430))
  - Save number of TBHours stored in the last month ([#1431](https://github.com/ScilifelabDataCentre/dds_web/pull/1431))
  - Save number of TBHours stored in since start ([#1434](https://github.com/ScilifelabDataCentre/dds_web/pull/1434))
- New version: 2.3.0 ([#1433](https://github.com/ScilifelabDataCentre/dds_web/pull/1433))
- Dependency: Bump `requests` to 2.31.0 due to security vulnerability alert ([#1427](https://github.com/ScilifelabDataCentre/dds_web/pull/1427))
- Endpoint: Statistics; Return all rows stored in the Reporting table ([#1435](https://github.com/ScilifelabDataCentre/dds_web/pull/1435))

# 2023-06-09 - 2023-06-23

- Dependency: Bump `Flask` to 2.2.5 due to security vulnerability alert(s) ([#1425](https://github.com/ScilifelabDataCentre/dds_web/pull/1425))
- Dependency: Bump `redis-py` to 4.5.5 due to security vulnerability alert(s) ([#1437](https://github.com/ScilifelabDataCentre/dds_web/pull/1437))
- Change from personal name to unit name if / where it's displayed in emails ([#1439](https://github.com/ScilifelabDataCentre/dds_web/pull/1439))
- Refactoring: `lost_files_s3_db` flask command changed to group with subcommands ([#1438](https://github.com/ScilifelabDataCentre/dds_web/pull/1438))

# 2023-06-26 - 2023-08-04 (Summer)

- Change display project info depending on the user role ([#1440](https://github.com/ScilifelabDataCentre/dds_web/pull/1440))
- New version: 2.4.0 ([#1443](https://github.com/ScilifelabDataCentre/dds_web/pull/1443))
- Bug fix: Web UI project listing fix ([#1445](https://github.com/ScilifelabDataCentre/dds_web/pull/1445))
- Documentation: Technical Overview, section Creating a Unit in the DDS ([#1449](https://github.com/ScilifelabDataCentre/dds_web/pull/1449))

# 2023-08-07 - 2023-08-18

- Empty endpoint: `ProjectBusy` ([#1446](https://github.com/ScilifelabDataCentre/dds_web/pull/1446))

# 2023-08-04 - 2023-08-18

- Rename storage-related columns in `Unit` table ([#1447](https://github.com/ScilifelabDataCentre/dds_web/pull/1447))
- Dependency: Bump `cryptography` to 41.0.3 due to security vulnerability alerts(s) ([#1451](https://github.com/ScilifelabDataCentre/dds_web/pull/1451))
- Allow for change of storage location ([#1448](https://github.com/ScilifelabDataCentre/dds_web/pull/1448))
- Endpoint: `UnitUserEmails`; Return primary emails for Unit Personnel- and Admins ([#1454](https://github.com/ScilifelabDataCentre/dds_web/pull/1454))
- Change message about project being busy with upload etc ([#1450](https://github.com/ScilifelabDataCentre/dds_web/pull/1450))

# 2023-08-21 - 2023-09-01

- Dependency: Bump `certifi` to 2023.07.22 due to security vulnerability alert(s) ([#1452](https://github.com/ScilifelabDataCentre/dds_web/pull/1452))
- New version: 2.5.0 ([#1458](https://github.com/ScilifelabDataCentre/dds_web/pull/1458))
- Added check for Maintenance mode status in MaintenanceMode endpoint ([#1459](https://github.com/ScilifelabDataCentre/dds_web/pull/1459))

# 2023-09-04 - 2023-09-15

- Bug fix: Database rollback added on project creation failure ([#1461](https://github.com/ScilifelabDataCentre/dds_web/pull/1461))
- Only return date (not time) from `Statistics` endpoint ([#1456](https://github.com/ScilifelabDataCentre/dds_web/pull/1456))
- Set `sto2*` columns in `Unit` table to nullable ([#1456](https://github.com/ScilifelabDataCentre/dds_web/pull/1462))
- Dependency: Bump `MariaDB` to LTS version 10.11.5 ([#1465](https://github.com/ScilifelabDataCentre/dds_web/pull/1465))
- Bug fixed: Row in `ProjectUsers` should also be added if it doesn't exist when giving Researcher access to a specific project ([#1464](https://github.com/ScilifelabDataCentre/dds_web/pull/1464))
- Workflow: Update PR template and clarify sections ([#1467](https://github.com/ScilifelabDataCentre/dds_web/pull/1467))

# 2023-09-18 - 2023-09-29

- Column `sto4_start_time` is automatically set when the create-unit command is run ([#1469](https://github.com/ScilifelabDataCentre/dds_web/pull/1469))
- Replace expired invites when there's a new invitation attempt ([#1466](https://github.com/ScilifelabDataCentre/dds_web/pull/1466))
- New version: 2.5.1 ([#1471](https://github.com/ScilifelabDataCentre/dds_web/pull/1471))
- Revoke project access for unaccepted invites ([#1468](https://github.com/ScilifelabDataCentre/dds_web/pull/1468))

# 2023-10-02 - 2023-10-13

- Project title displayed along with the internal project ID email sent when a project is released ([#1475](https://github.com/ScilifelabDataCentre/dds_web/pull/1475))
- Use full DDS name in MOTD email subject ([#1477](https://github.com/ScilifelabDataCentre/dds_web/pull/1477))
- Add flag --verify-checksum to the comand in email template ([#1478])(https://github.com/ScilifelabDataCentre/dds_web/pull/1478)
- Improved email layout; Highlighted information and commands when project is released ([#1479])(https://github.com/ScilifelabDataCentre/dds_web/pull/1479)

# 2023-10-16 - 2023-11-03 (Longer sprint due to OKR prep and höstlov)

- Added new API endpoint ProjectStatus.patch to extend the deadline ([#1480])(https://github.com/ScilifelabDataCentre/dds_web/pull/1480)
- New version: 2.5.2 ([#1482](https://github.com/ScilifelabDataCentre/dds_web/pull/1482))
- New endpoint `AddFailedFiles` for adding failed files to database ([#1472](https://github.com/ScilifelabDataCentre/dds_web/pull/1472))
- Change the generate usage command to monthly instead of quartely, and add the command to send a usage report specifying the number of months ([#1476](https://github.com/ScilifelabDataCentre/dds_web/pull/1476))
- New ADR record regarding OKR 2024 ([#1483](https://github.com/ScilifelabDataCentre/dds_web/pull/1483))

# 2023-11-6 - 2023-11-17

- Updated Pillow package version to address vulnerabities ([#1486](https://github.com/ScilifelabDataCentre/dds_web/pull/1486))
- Updated urllib3 package version to address vulnerabities ([#1487](https://github.com/ScilifelabDataCentre/dds_web/pull/1487))
- Updated PostCss Node package to address vulnerabities ([#1489](https://github.com/ScilifelabDataCentre/dds_web/pull/1489))
- Updated Several node libraries to address vulnerabities ([#1492](https://github.com/ScilifelabDataCentre/dds_web/pull/1492))
- New version: 2.6.0 ([#1494](https://github.com/ScilifelabDataCentre/dds_web/pull/1494))

# 2023-12-4 - 2023-12-15

- Implemented swagger documentation ([#1495](https://github.com/ScilifelabDataCentre/dds_web/pull/1495))
- Patch update crypthography package to address cve ([#1496](https://github.com/ScilifelabDataCentre/dds_web/pull/1496))
- Fix listing users was not showing PO ([#1497](https://github.com/ScilifelabDataCentre/dds_web/pull/1497))
- Bug: `flask send-usage` permission issue on testing and production environment ([1499](https://github.com/ScilifelabDataCentre/dds_web/pull/1499))
- New version: 2.6.1 ([#1501](https://github.com/ScilifelabDataCentre/dds_web/pull/1501))

# 2023-12-15 - 2024-01-12

- Minor update jinja2 package to address cve ([#1503](https://github.com/ScilifelabDataCentre/dds_web/pull/1503))
- Minor update jwcrypto package to address cve ([#1504](https://github.com/ScilifelabDataCentre/dds_web/pull/1504))

# 2023-01-15 - 2024-01-25

# 2024-01-15 - 2024-01-26

- Document Superadmin endpoints ([#1507](https://github.com/ScilifelabDataCentre/dds_web/pull/1507))
- Document S3 endpoints ([#1509](https://github.com/ScilifelabDataCentre/dds_web/pull/1509))
- Document Project endpoints ([#1508](https://github.com/ScilifelabDataCentre/dds_web/pull/1508))
- Document User endpoints ([#1506](https://github.com/ScilifelabDataCentre/dds_web/pull/1506))

# 2024-01-29 - 2024-02-09

- Use of a fix version of black and linted files to 24.1.1 ([#1510](https://github.com/ScilifelabDataCentre/dds_web/pull/1510))
- Run containers as non-root in development envronment ([#1498](https://github.com/ScilifelabDataCentre/dds_web/pull/1498))

# 2024-02-12 - 2024-03-08

- Criptography update to address cve ([#1512](https://github.com/ScilifelabDataCentre/dds_web/pull/1512))
- Pillow update to address cve ([#1511](https://github.com/ScilifelabDataCentre/dds_web/pull/1511))
- New version: 2.6.2 ([#1514](https://github.com/ScilifelabDataCentre/dds_web/pull/1514))
- Changes in registration from to include user agreement ([#1515](https://github.com/ScilifelabDataCentre/dds_web/pull/1515))

# 2024-02-26 - 2024-03-08

- Add link in footer for new User Agreement and Privacy Policy ([#1516](https://github.com/ScilifelabDataCentre/dds_web/pull/1516))
- New extra release, outside maintenance window, version 2.6.3 ([#1518](https://github.com/ScilifelabDataCentre/dds_web/pull/1518))

# 2024-03-11 - 2024-03-22

- Fix the files endpoints according to the openAPI standards, providing new endpoint version that co-exists with the current one ([#1505](https://github.com/ScilifelabDataCentre/dds_web/pull/1505))
- Added email to troubleshouting webpage, with obfuscation ([#1520](https://github.com/ScilifelabDataCentre/dds_web/pull/1520))

# 2024-03-25 - 2024-04-5

- Update base image and packages to address cve in docker containers ([#1523](https://github.com/ScilifelabDataCentre/dds_web/pull/1523))

# 2024-04-8 - 2024-04-19

- New version: 2.6.4 ([#1526](https://github.com/ScilifelabDataCentre/dds_web/pull/1526))

# 2024-05-6 - 2024-05-17

- Fix the User endpoints according to OpenAPI standar ([#1524](https://github.com/ScilifelabDataCentre/dds_web/pull/1524))

# 2024-05-20 - 2024-05-31

- Update Werkzeug and related libraries to solve CVE([#1530](https://github.com/ScilifelabDataCentre/dds_web/pull/1530))
- Fix raising error when archiving project, bucket deleted but DB error ([#1524](https://github.com/ScilifelabDataCentre/dds_web/pull/1524))
- Increase the identified less covered files([#1521](https://github.com/ScilifelabDataCentre/dds_web/pull/1521))
- Parse boolean inputs correctly ([#1528](https://github.com/ScilifelabDataCentre/dds_web/pull/1528))

# 2024-06-03 - 2024-06-14

- Fix the project endpoints according to the OpenAPI standard ([#1527](https://github.com/ScilifelabDataCentre/dds_web/pull/1527))
- Fix the Superadmin endpoints according to the OpenAPI standard ([#1533](https://github.com/ScilifelabDataCentre/dds_web/pull/1533))

# 2024-06-17 - 2024-06-28

- Update pymysql to address cve ([#1534](https://github.com/ScilifelabDataCentre/dds_web/pull/1534))
- Update authlib to address cve ([#1535](https://github.com/ScilifelabDataCentre/dds_web/pull/1535))
- Update node packages to address cve ([#1536](https://github.com/ScilifelabDataCentre/dds_web/pull/1536))

# 2024-07-15 - 2024-07-26

- Move raw Technical Overview doc to repo, add page numbers ([#1539](https://github.com/ScilifelabDataCentre/dds_web/pull/1539))
- Small updates to Technical Overview contents ([#1540](https://github.com/ScilifelabDataCentre/dds_web/pull/1540))
- Build Technical Overview PDF in GitHub Actions, rename to include DDS and remove option to view on GitHub ([#1541](https://github.com/ScilifelabDataCentre/dds_web/pull/1541/))
- Fixed index out of range when listing files from root ([#1543](https://github.com/ScilifelabDataCentre/dds_web/pull/1543/))
- Update Trivy GitHub Actions ([#1545](https://github.com/ScilifelabDataCentre/dds_web/pull/1545))

# 2024-07-29 - 2024-08-09

- Move raw troubleshooting doc to repo and make small updates ([#1546](https://github.com/ScilifelabDataCentre/dds_web/pull/1546))

# 2024-08-12 - 2024-08-23

_Nothing merged during this sprint_

# 2024-08-26 - 2024-09-06

- Update certifi to remove GLOBALISSUER certicates ([#1549](https://github.com/ScilifelabDataCentre/dds_web/pull/1549))
- Add CODEOWNERS file in order to define Team Hermes as owners of all files in repository ([#708](https://github.com/ScilifelabDataCentre/dds_web/pull/708))

# 2024-09-09 - 2024-09-20

- Flask command to update unit quotas ([#1551](https://github.com/ScilifelabDataCentre/dds_web/pull/1551))
- Bump python base image to 3.12 and related libraries in both web and client([#1548](https://github.com/ScilifelabDataCentre/dds_web/pull/1548))

# 2024-09-24 - 2024-10-04

- Add option to motd command for sending to unit users only([#1552](https://github.com/ScilifelabDataCentre/dds_web/pull/1552))
- Warning_level option defaults to 0.8([#1557](https://github.com/ScilifelabDataCentre/dds_web/pull/1557))

# 2024-10-07 - 2024-10-18

- Update readme: backend image is published to GHCR, not DockerHub ([#1558](https://github.com/ScilifelabDataCentre/dds_web/pull/1558))
- Workflow bug fixed: PDFs (Technical Overview and Troubleshooting) were downloaded to incorrect directory([#1559](https://github.com/ScilifelabDataCentre/dds_web/pull/1559))
- Update trivy action and add a second mirror repository to reduce TOO MANY REQUEST issue([#1560](https://github.com/ScilifelabDataCentre/dds_web/pull/1560))
- Modify the invoicing commands to send the instance name in the emails([#1561](https://github.com/ScilifelabDataCentre/dds_web/pull/1561))
- Fix the MOTD endpoint according to post merge review([#1564](https://github.com/ScilifelabDataCentre/dds_web/pull/1564))
- New version & changelog([#1565](https://github.com/ScilifelabDataCentre/dds_web/pull/1565))

# 2024-10-21 - 2024-11-01

- Workflow: Bump GitHub checkout action to v4 ([#1556](https://github.com/ScilifelabDataCentre/dds_web/pull/1556))
- Workflow: CodeQL action version(s) bumped to v3 ([#1569](https://github.com/ScilifelabDataCentre/dds_web/pull/1569))
- Workflow: Setup-node, codecov and upload-sarif action versions bumped to v4, v4 and v3, respectively ([#1570](https://github.com/ScilifelabDataCentre/dds_web/pull/1570))

# 2024-11-04 - 2024-11-15

- Removed exception for invalid token to simplify logging and reduce unnecessary error entries ([#1572](https://github.com/ScilifelabDataCentre/dds_web/pull/1572))

# 2024-11-18 – 2024-11-29

- Logging: Add which user name reset password ([https://github.com/ScilifelabDataCentre/dds_web/pull/1574](https://github.com/ScilifelabDataCentre/dds_web/pull/1574))

# 2024-12-02 – 2024-12-13

- Change the error raised upon attempt to download data after a password reset to an AuthenticationError to avoid getting an alert ([#1571](https://github.com/ScilifelabDataCentre/dds_web/pull/1571))
- Filter out the MaintenanceModeException from the logs ([#1573](https://github.com/ScilifelabDataCentre/dds_web/pull/1573))
- Bugfix: Quick and dirty change to prevent `dds ls --tree` from failing systematically ([#1575](https://github.com/ScilifelabDataCentre/dds_web/pull/1575))
- Update backend Dockerfile to pin a fixed version of mariadb-client ([#1581](https://github.com/ScilifelabDataCentre/dds_web/pull/1581))
- Update documentation regarding 'Upload' or 'Download' added to end of delivery directory name depending on command ([#1580](https://github.com/ScilifelabDataCentre/dds_web/pull/1580))
- Modify the monitor usage command to send warning to the affected unit as well as Data Centre([#1562](https://github.com/ScilifelabDataCentre/dds_web/pull/1562))
- Run npm audit fix to solve node cve's ([#1577](https://github.com/ScilifelabDataCentre/dds_web/pull/1577)

# 2024-12-16 - 2024-12-20

- New version: 2.9.0 ([#1584](https://github.com/ScilifelabDataCentre/dds_web/pull/1584))
- Instructions regarding database migrations moved to migrations directory, and Linkspector action added to scan for incorrect links in MD ([#1576](https://github.com/ScilifelabDataCentre/dds_web/pull/1576))

# 2025-12-20 - 2025-01-17

- Make release template ([#1587](https://github.com/ScilifelabDataCentre/dds_web/pull/1587))
- Fix codecov action ([#1589](https://github.com/ScilifelabDataCentre/dds_web/pull/1589))

# 2025-02-03 - 2025-02-14

- Implement Redis Queue to process some requests asynschronusly and avoid timeouts. Set project deletion as a background task. ([#1591](https://github.com/ScilifelabDataCentre/dds_web/pull/1591))

# 2025-03-31 - 2025-04-11

- New version: 2.10.0 ([#1597](https://github.com/ScilifelabDataCentre/dds_web/pull/1597))

# 2025-04-14 - 2025-04-25

- Set MOTD as a background task([#1594](https://github.com/ScilifelabDataCentre/dds_web/pull/1594))
- Remove docker-compose.yml version (obsolete) ([#1598](https://github.com/ScilifelabDataCentre/dds_web/pull/1598))
- New Github Action for automatically creating release draft: Release Drafter ([#1604](https://github.com/ScilifelabDataCentre/dds_web/pull/1604))
- Improve set-expired-to-archived command to insure project are not inactivated without being deleted ([#1605](https://github.com/ScilifelabDataCentre/dds_web/pull/1605))
- Fix RQ worker missconfigurations([#1603](https://github.com/ScilifelabDataCentre/dds_web/pull/1603))

# 2025-05-26 - 2025-06-06

- Bump jinja2 from 3.1.3 to 3.1.6 ([#1606](https://github.com/ScilifelabDataCentre/dds_web/pull/1606))
- Bump werkzeug from 3.0.3 to 3.0.6 ([#1607](https://github.com/ScilifelabDataCentre/dds_web/pull/1607))

# Summer 2025

- Rename 'doc' directory to 'docs' for consistency ([#1614](https://github.com/ScilifelabDataCentre/dds_web/pull/1614))
- Add queuing for archiving projects([#1595](https://github.com/ScilifelabDataCentre/dds_web/pull/1595))

# 2025-08-04 - 2025-08-15

<<<<<<< HEAD
- Add labelling instructions to a specific doc in the repository ([#1616](https://github.com/ScilifelabDataCentre/dds_web/pull/1616))
=======
- Fix bug: Users should be able to release the project once and extend / rerelease the project twice ([#1619](https://github.com/ScilifelabDataCentre/dds_web/pull/1619))
>>>>>>> dad54967
<|MERGE_RESOLUTION|>--- conflicted
+++ resolved
@@ -507,8 +507,5 @@
 
 # 2025-08-04 - 2025-08-15
 
-<<<<<<< HEAD
-- Add labelling instructions to a specific doc in the repository ([#1616](https://github.com/ScilifelabDataCentre/dds_web/pull/1616))
-=======
 - Fix bug: Users should be able to release the project once and extend / rerelease the project twice ([#1619](https://github.com/ScilifelabDataCentre/dds_web/pull/1619))
->>>>>>> dad54967
+- Add labelling instructions to a specific doc in the repository ([#1616](https://github.com/ScilifelabDataCentre/dds_web/pull/1616))