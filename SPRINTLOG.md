# Data Delivery System Web / API: Changelog

Please add a _short_ line describing the PR you make, if the PR implements a specific feature or functionality, or refactor. Not needed if you add very small and unnoticable changes. Not needed when PR includes _only_ tests for already existing feature.

## 2022-02-09 - 2022-02-23

- Secure operations that require cryptographic keys are protected for each user with the user's password ([#889](https://github.com/ScilifelabDataCentre/dds_web/pull/889))
- Implemented the functionality to add project to the invites of a new user as outlined in [issue 887](https://github.com/scilifelabdatacentre/dds_web/issues/887) ([PR888](https://github.com/ScilifelabDataCentre/dds_web/pull/888)).
- Create endpoint for renewing users project access, e.g. after password reset ([886](https://github.com/ScilifelabDataCentre/dds_web/pull/885))
- Added tests for web login and change password ([900](https://github.com/ScilifelabDataCentre/dds_web/pull/900))
- Size-based log rotation working (15\*1MiB)[#897](https://github.com/ScilifelabDataCentre/dds_web/pull/897))
- Added check for project status in RemoveContents endpoint as outlined in [issue 898](https://github.com/ScilifelabDataCentre/dds_web/issues/898) ([PR899](https://github.com/ScilifelabDataCentre/dds_web/pull/899)).
- Implemented the functionality to add project to the invites of a new user as outlined in [issue 887](https://github.com/scilifelabdatacentre/dds_web/issues/887) ([PR888](https://github.com/ScilifelabDataCentre/dds_web/pull/888)).
- Changed and fixed the implementation of password reset ([#891](https://github.com/ScilifelabDataCentre/dds_web/pull/891)
- Changed log rotation to standard format and set maximum to 1MiB per file, max 15 files ([897](https://github.com/ScilifelabDataCentre/dds_web/pull/897))
- Add functionality for reactivating project access for user ([886](https://github.com/ScilifelabDataCentre/dds_web/pull/886))
- Check if user is active before allowing password reset ([903](https://github.com/ScilifelabDataCentre/dds_web/pull/903))
- Add support for database migrations using flask-migrate/Alembic ([#890](https://github.com/ScilifelabDataCentre/dds_web/pull/890))
- Invite Researchers to projects ([911](https://github.com/ScilifelabDataCentre/dds_web/pull/911))
- Changed `is_sensitive` to `non_sensitive` and set to default False ([#913](https://github.com/ScilifelabDataCentre/dds_web/pull/913))
- Rearrangement and clean up of the token ([910](https://github.com/ScilifelabDataCentre/dds_web/pull/910))

## 2022-02-23 - 2022-03-09

- Add landing page after password reset ([#931](https://github.com/ScilifelabDataCentre/dds_web/pull/931))
- Add endpoint for health check (intended for readinessProbe) ([#933](https://github.com/ScilifelabDataCentre/dds_web/pull/933))
- Introduced a `--no-mail` flag in the CLI respectively a `send_email: True/False` json parameter to fix [#924](https://github.com/scilifelabdatacentre/dds_web/issues/924) ([#926](https://github.com/ScilifelabDataCentre/dds_web/pull/926))
- Invite Unit Admin (temporary way) ([#938](https://github.com/ScilifelabDataCentre/dds_web/pull/938))
- Add support for getting IPs from X-Forwarded-For ([#952](https://github.com/ScilifelabDataCentre/dds_web/pull/952))
- Relax requirements for usernames (wider length range, `.` and `-`) ([#943](https://github.com/ScilifelabDataCentre/dds_web/pull/943))
- Delay committing project to db until after the bucket has been created ([#967](https://github.com/ScilifelabDataCentre/dds_web/pull/967))
- Fix logic for notification about sent email ([#963](https://github.com/ScilifelabDataCentre/dds_web/pull/963))
- Extended the `dds_web.api.dds_decorators.logging_bind_request` decorator to catch all not yet caught exceptions and make sure they will be logged ([#958](https://github.com/ScilifelabDataCentre/dds_web/pull/958)).
- Increase the security of the session cookie using HTTPONLY and SECURE ([#972](https://github.com/ScilifelabDataCentre/dds_web/pull/972))
- Add role when listing project users ([#974](https://github.com/ScilifelabDataCentre/dds_web/pull/974))
- Add custom error messages to registration form ([#975](https://github.com/ScilifelabDataCentre/dds_web/pull/975))
- Fix format of self deletion email ([#984](https://github.com/ScilifelabDataCentre/dds_web/pull/984))
- Add a full zero-conf development environment ([#993](https://github.com/ScilifelabDataCentre/dds_web/pull/993))
- Include frontend build in the backend production target ([#1011](https://github.com/ScilifelabDataCentre/dds_web/pull/1011))
- Correct response about project being created when email validation fails for users ([#1014](https://github.com/ScilifelabDataCentre/dds_web/pull/1014))
- Introduced an additional validator `dds_web.utils.contains_disallowed_characters` to fix issue [#1007](https://github.com/scilifelabdatacentre/dds_web/issues/1007) ([#1021](https://github.com/ScilifelabDataCentre/dds_web/pull/1021)).
- Fix regex for listing and deleting files [#1029](https://github.com/scilifelabdatacentre/dds_web/issues/1029)
- Hides the "Size" and "total_size" variables according to the role and project status ([#1032](https://github.com/ScilifelabDataCentre/dds_web/pull/1032)).

## 2022-03-09 - 2022-03-23

- Introduce a separate error message if someone tried to add an unit user to projects individually. ([#1039](https://github.com/ScilifelabDataCentre/dds_web/pull/1039))
- Catch KeyNotFoundError when user tries to give access to a project they themselves do not have access to ([#1045](https://github.com/ScilifelabDataCentre/dds_web/pull/1045))
- Display an error message when the user makes too many authentication requests. ([#1034](https://github.com/ScilifelabDataCentre/dds_web/pull/1034))
- When listing the projects, return whether or not the user has a project key for that particular project ([#1049](https://github.com/ScilifelabDataCentre/dds_web/pull/1049))
- New endpoint for Unit Personnel and Admins to list the other Unit Personnel / Admins within their project ([#1050](https://github.com/ScilifelabDataCentre/dds_web/pull/1050))
- Make previous HOTP invalid at password reset ([#1054](https://github.com/ScilifelabDataCentre/dds_web/pull/1054))
- New PasswordReset table to keep track of when a user has requested a password reset ([#1058](https://github.com/ScilifelabDataCentre/dds_web/pull/1058))
- New endpoint for listing Units as Super Admin ([1060](https://github.com/ScilifelabDataCentre/dds_web/pull/1060))
- New endpoint for listing unit users as Super Admin ([#1059](https://github.com/ScilifelabDataCentre/dds_web/pull/1059))
- Future-proofing the migrations ([#1040](https://github.com/ScilifelabDataCentre/dds_web/pull/1040))
- Return int instead of string from files listing and only return usage info if right role ([#1070](https://github.com/ScilifelabDataCentre/dds_web/pull/1070))
- Batch deletion of files (breaking atomicity) ([#1067](https://github.com/ScilifelabDataCentre/dds_web/pull/1067))
- Change token expiration time to 7 days (168 hours) ([#1061](https://github.com/ScilifelabDataCentre/dds_web/pull/1061))
- Add possibility of deleting invites (temporary fix in delete user endpoint) ([#1075](https://github.com/ScilifelabDataCentre/dds_web/pull/1075))
- Flask command `create-unit` to create unit without having to interact with database directly ([#1075](https://github.com/ScilifelabDataCentre/dds_web/pull/1075))
- Let project description include . and , ([#1080](https://github.com/ScilifelabDataCentre/dds_web/pull/1080))
- Catch OperationalError if there is a database malfunction in `files.py` ([#1089](https://github.com/ScilifelabDataCentre/dds_web/pull/1089))
- Switched the validation for the principal investigator from string to email ([#1084](https://github.com/ScilifelabDataCentre/dds_web/pull/1084)).

## 2022-03-23 - 2022-04-06

- Add link in navbar to the installation documentation ([#1112](https://github.com/ScilifelabDataCentre/dds_web/pull/1112))
- Change from apscheduler to flask-apscheduler - solves the app context issue ([#1109](https://github.com/ScilifelabDataCentre/dds_web/pull/1109))
- Send an email to all Unit Admins when a Unit Admin has reset their password ([#1110](https://github.com/ScilifelabDataCentre/dds_web/pull/1110)).
- Patch: Add check for unanswered invite when creating project and adding user who is already invited ([#1117](https://github.com/ScilifelabDataCentre/dds_web/pull/1117))
- Cronjob: Scheduled task for changing project status from Available to Expired ([#1116](https://github.com/ScilifelabDataCentre/dds_web/pull/1116))
- Cronjob: Scheduled task for changing project status from Expired to Archived ([#1115](https://github.com/ScilifelabDataCentre/dds_web/pull/1115))
- Add a Flask command for finding and deleting "lost files" (files that exist only in db or s3) ([#1124](https://github.com/ScilifelabDataCentre/dds_web/pull/1124))

## 2022-04-06 - 2022-04-20

- New endpoint for adding a message of the day to the database ([#1136](https://github.com/ScilifelabDataCentre/dds_web/pull/1136))
- Patch: Custom error for PI email validation ([#1146](https://github.com/ScilifelabDataCentre/dds_web/pull/1146))
- New Data Delivery System logo ([#1148](https://github.com/ScilifelabDataCentre/dds_web/pull/1148))
- Cronjob: Scheduled task for deleting unanswered invites after a week ([#1147](https://github.com/ScilifelabDataCentre/dds_web/pull/1147))
- Checkbox in registration form and policy to agree to ([#1151](https://github.com/ScilifelabDataCentre/dds_web/pull/1151))
- Patch: Add checks for valid public_id when creating new unit to avoid bucket name errors ([#1154](https://github.com/ScilifelabDataCentre/dds_web/pull/1154))

## 2022-04-20 - 2022-05-04

- Renamed `api/units.py` to `api/superadmin_only.py` to reflect that it's only Super Admin accessible resources ([#1159](https://github.com/ScilifelabDataCentre/dds_web/pull/1159))
- Add unit tests for the "set_available_to_expired" and "set_expired_to_archived" functions ([#1158](https://github.com/ScilifelabDataCentre/dds_web/pull/1158))
- DC Branding: SciLifeLab logo + "Data Delivery System" in nav bar & DC branding in footer ([#1160](https://github.com/ScilifelabDataCentre/dds_web/pull/1160))

## 2022-05-04 - 2022-05-18

- `adr-tools` to document architecture decisions ([#1161](https://github.com/ScilifelabDataCentre/dds_web/pull/1161))
- Bug: API returning float again and CLI `--size` flag works again ([#1162](https://github.com/ScilifelabDataCentre/dds_web/pull/1162))
- Bug: Check for timestamp `0000-00-00 00:00:00` added and invite deleted ([#1163](https://github.com/ScilifelabDataCentre/dds_web/pull/1163))
- Add documentation of status codes in `api/project.py` ([#1164](https://github.com/ScilifelabDataCentre/dds_web/pull/1164))
- Add ability to switch to using TOTP and back to HOTP for MFA ([#936](https://github.com/scilifelabdatacentre/dds_web/issues/936))
- Patch: Fix the warning in web for too soon TOTP login (within 90 seconds) ([#1173](https://github.com/ScilifelabDataCentre/dds_web/pull/1173))
- Bug: Do not remove the bucket when emptying the project ([#1172](https://github.com/ScilifelabDataCentre/dds_web/pull/1172))
- New `add-missing-buckets` argument option to the `lost-files` flask command ([#1174](https://github.com/ScilifelabDataCentre/dds_web/pull/1174))
- Bug: Corrected `lost-files` logic and message ([#1176](https://github.com/ScilifelabDataCentre/dds_web/pull/1176))

## 2022-05-18 - 2022-06-01

- Allow all characters but unicode (e.g. emojis) in project description ([#1178](https://github.com/ScilifelabDataCentre/dds_web/pull/1178))
- Cronjob: Scheduled task for monthly usage data ([#1181](https://github.com/ScilifelabDataCentre/dds_web/pull/1181))
- New tests for `dds_web/__init__.py` ([#1185](https://github.com/ScilifelabDataCentre/dds_web/pull/1185))
- New tests for `dds_web/utils.py` ([#1188](https://github.com/ScilifelabDataCentre/dds_web/pull/1188))
- Removed FontAwesome from web ([#1192](https://github.com/ScilifelabDataCentre/dds_web/pull/1192))

## 2022-06-01 - 2022-06-15

- Change FontAwesome source link to own license ([#1194](https://github.com/ScilifelabDataCentre/dds_web/pull/1194))
- Display MOTD on web ([#1196](https://github.com/ScilifelabDataCentre/dds_web/pull/1196))

## 2022-06-15 - 2022-06-29

- Get MOTD from API ([#1198](https://github.com/ScilifelabDataCentre/dds_web/pull/1198))
- New endpoint for listing all users ([#1204](https://github.com/ScilifelabDataCentre/dds_web/pull/1204))
- Only print warning about missing bucket if the project is active ([#1203](https://github.com/ScilifelabDataCentre/dds_web/pull/1203))
- Removed version check ([#1206](https://github.com/ScilifelabDataCentre/dds_web/pull/1206))

## Summer 2022

- Do not send one time code to email if the email 2fa is getting activated ([#1236](https://github.com/ScilifelabDataCentre/dds_web/pull/1236))
- Raise AccessDeniedError with message when token specified but user not existent ([#1235](https://github.com/ScilifelabDataCentre/dds_web/pull/1235))
- Display multiple MOTDS ([#1212](https://github.com/ScilifelabDataCentre/dds_web/pull/1212))

## 2022-08-18 - 2022-09-02

- Allow Super Admins to deactivate user 2FA via authenticator app ([#1247](https://github.com/ScilifelabDataCentre/dds_web/pull/1247))
- Get troubleshooting document from Confluence ([#1244](https://github.com/ScilifelabDataCentre/dds_web/pull/1244))
- Quarterly cron job calculating projects storage usage based on the database ([#1246](https://github.com/ScilifelabDataCentre/dds_web/pull/1246))
- Add Technical Overview page with links to Confluence and to a PDF download ([#1250](https://github.com/ScilifelabDataCentre/dds_web/pull/1250))
- Technical Overview moved to repository ([#1250](https://github.com/ScilifelabDataCentre/dds_web/pull/1253))
- Troubleshooting document moved to repository and buttons added to web to link and download ([#1255](https://github.com/ScilifelabDataCentre/dds_web/pull/1255))

## 2022-09-02 - 2022-09-16

- Add storage usage information in the Units listing table for Super Admin ([#1264](https://github.com/ScilifelabDataCentre/dds_web/pull/1264))
- New endpoint for setting project as busy / not busy ([#1266](https://github.com/ScilifelabDataCentre/dds_web/pull/1266))
- Check for if project busy before status change ([#1266](https://github.com/ScilifelabDataCentre/dds_web/pull/1266))
- Bug fix: Default timestamps fixed ([#1271](https://github.com/ScilifelabDataCentre/dds_web/pull/1271))
- Change docker image to alpine ([#1272](https://github.com/ScilifelabDataCentre/dds_web/pull/1272))
- Added trivy when publishing to dockerhub ([#1276](https://github.com/ScilifelabDataCentre/dds_web/pull/1276))
- Bug fix: Cost value displayed by the --usage flag fixed ([#1274](https://github.com/ScilifelabDataCentre/dds_web/pull/1274))

## 2022-09-16 - 2022-09-30

- New endpoint: SendMOTD - send important information to users ([#1283](https://github.com/ScilifelabDataCentre/dds_web/pull/1283))
- New table: `Maintenance`, for keeping track of DDS maintenance mode ([#1284](https://github.com/ScilifelabDataCentre/dds_web/pull/1284))
- New endpoint: SetMaintenance - set maintenance mode to on or off ([#1286](https://github.com/ScilifelabDataCentre/dds_web/pull/1286))
- New endpoint: AnyProjectsBusy - check if any projects are busy in DDS ([#1288](https://github.com/ScilifelabDataCentre/dds_web/pull/1288))

## 2022-09-30 - 2022-10-14

- Bug fix: Fix the Invite.projects database model ([#1290](https://github.com/ScilifelabDataCentre/dds_web/pull/1290))
- New endpoint: ListInvites - list invites ([#1294](https://github.com/ScilifelabDataCentre/dds_web/pull/1294))

## 2022-10-14 - 2022-10-28

- Limit projects listing to active projects only; a `--show-all` flag can be used for listing all projects, active and inactive ([#1302](https://github.com/ScilifelabDataCentre/dds_web/pull/1302))
- Return name of project creator from UserProjects ([#1303](https://github.com/ScilifelabDataCentre/dds_web/pull/1303))
- Add version to the footer of the web pages ([#1304](https://github.com/ScilifelabDataCentre/dds_web/pull/1304))
- Add link to the dds instance to the end of all emails ([#1305](https://github.com/ScilifelabDataCentre/dds_web/pull/1305))
- Troubleshooting steps added to web page ([#1309](https://github.com/ScilifelabDataCentre/dds_web/pull/1309))
- Bug: Return instead of project creator if user has been deleted ([#1311](https://github.com/ScilifelabDataCentre/dds_web/pull/1311))
- New endpoint: ProjectInfo - display project information ([#1310](https://github.com/ScilifelabDataCentre/dds_web/pull/1310))

## 2022-11-11 - 2022-11-25

- Link to "How do I get my user account?" from the login form ([#1318](https://github.com/ScilifelabDataCentre/dds_web/pull/1318))

## 2022-11-25 - 2022-12-09

- Changed support email ([#1324](https://github.com/ScilifelabDataCentre/dds_web/pull/1324))
- Allow Super Admin login during maintenance ([#1333](https://github.com/ScilifelabDataCentre/dds_web/pull/1333))

## 2022-12-09 - 2023-01-09: Longer sprint due to Christmas

- Dependency: Bump `certifi` due to CVE-2022-23491 ([#1337](https://github.com/ScilifelabDataCentre/dds_web/pull/1337))
- Dependency: Bump `jwcrypto` due to CVE-2022-3102 ([#1339](https://github.com/ScilifelabDataCentre/dds_web/pull/1339))
- Cronjob: Get number of units and users for reporting ([#1324](https://github.com/ScilifelabDataCentre/dds_web/pull/1335))
- Add ability to change project information via ProjectInfo endpoint ([#1331](https://github.com/ScilifelabDataCentre/dds_web/pull/1331))
- Fix the reporting file path ([1345](https://github.com/ScilifelabDataCentre/dds_web/pull/1345))

## 2023-01-09 - 2023-01-20

- Refactoring: Move flask commands to own module `commands.py` ([#1351](https://github.com/ScilifelabDataCentre/dds_web/pull/1351))
- Workflow: Scan with Snyk on PR and schedule ([#1349](https://github.com/ScilifelabDataCentre/dds_web/pull/1349))
- Flask command (cronjob): Monitor unit usage and warn if above level ([#1350](https://github.com/ScilifelabDataCentre/dds_web/pull/1350))

## 2023-01-20 - 2023-02-03

- Workflow: Do not publish to DockerHub anymore ([#1357](https://github.com/ScilifelabDataCentre/dds_web/pull/1357))
- Refactoring: move cronjobs previously handled by APScheduler to flask commands ([#1355](https://github.com/ScilifelabDataCentre/dds_web/pull/1355))
- Bug: Fix type issue in 0c9c237cced5 (latest) migration ([#1360](https://github.com/ScilifelabDataCentre/dds_web/pull/1360))
- Database: New `Reporting` table for saving unit / user stats every month ([#1363](https://github.com/ScilifelabDataCentre/dds_web/pull/1363))
- Version bump: 2.2.6 ([#1375](https://github.com/ScilifelabDataCentre/dds_web/pull/1375))
- Workflow: Add option to publish dev image manually ([#1376](https://github.com/ScilifelabDataCentre/dds_web/pull/1376))
- Bug: Add value to `Unit.warning_level` for existing units ([#1378](https://github.com/ScilifelabDataCentre/dds_web/pull/1379))
- Workflow: Add option to run trivy on dev and master branches manually ([#1380](https://github.com/ScilifelabDataCentre/dds_web/pull/1380))

## 2023-02-03 - 2023-02-17

- Workflow: Scan with yamllint ([#1385](https://github.com/ScilifelabDataCentre/dds_web/pull/1385))

## 2023-02-17 - 2023-03-03

- Move Rotating log file maximum size and backup count to config variables ([#1388](https://github.com/ScilifelabDataCentre/dds_web/pull/1388))
- Workflow: Scan branch with trivy ([#1377](https://github.com/ScilifelabDataCentre/dds_web/pull/1377))
- Dependencies bumped ([#1387](https://github.com/ScilifelabDataCentre/dds_web/pull/1387))
  - Werkzeug: 2.0.3 --> 2.2.3 (CVE-2023-25577)
  - MarkupSafe: 2.0.1 --> 2.1.1 (prior bumps)
  - Flask-Login: 0.5.0 --> 0.6.2 (prior bumps)
  - Flask: 2.0.2 --> 2.0.3 (prior bumps)
  - Cryptography: 36.0.1 --> 39.0.1 (CVE-2023-0286)
- Npm vulnerability fixed: CVE-2022-25881 ([#1390](https://github.com/ScilifelabDataCentre/dds_web/pull/1390))
- Logging: Configure action-logging to wrap json with parent key "action" ([https://github.com/ScilifelabDataCentre/dds_web/pull/1393](https://github.com/ScilifelabDataCentre/dds_web/pull/1393))
- Workflow: Schedule trivy scan for both dev images and latest release ([#1392](https://github.com/ScilifelabDataCentre/dds_web/pull/1392))
- Improve logging of delete-invites flask command ([#1386](https://github.com/ScilifelabDataCentre/dds_web/pull/1386))
- Workflow: Schedule trivy scan for dev and latest separately ([#1395](https://github.com/ScilifelabDataCentre/dds_web/pull/1395))

# 2023-03-03 - 2023-03-17

- PR template restructured ([#1403](https://github.com/ScilifelabDataCentre/dds_web/pull/1403))
- Only allow latin1-encodable usernames and passwords ([#1402](https://github.com/ScilifelabDataCentre/dds_web/pull/1402))
- Bug: Corrected calculation of used storage space in `monitor_usage` command ([#1404](https://github.com/ScilifelabDataCentre/dds_web/pull/1404))
- Config: Define Argon2 settings in `config.py` and use same settings (as default) during password-hashing as in key-derivation for private key access ([#1406](https://github.com/ScilifelabDataCentre/dds_web/pull/1406))
- Bug: Display same message during password reset independent on if the email address is registered to an account or not ([#1408](https://github.com/ScilifelabDataCentre/dds_web/pull/1408))

# 2023-03-17 - 2023-03-31

_Nothing merged during this sprint_

# 2023-03-31 - 2023-04-14

_Nothing merged during this sprint_

# 2023-04-14 - 2023-04-28

- Documentation: Minor update of Technical Overview ((#1411)[https://github.com/ScilifelabDataCentre/dds_web/pull/1411])
- Documentation: Account roles and their permissions ((#1412)[https://github.com/ScilifelabDataCentre/dds_web/pull/1412])

# 2023-05-26 - 2023-06-09

- Command:
  - Save number of Unit Personnel instead of total number of unit users ([#1417](https://github.com/ScilifelabDataCentre/dds_web/pull/1417))
  - Save total number of projects ([#1418](https://github.com/ScilifelabDataCentre/dds_web/pull/1418))
  - Save number of Unit Admins ([#1419](https://github.com/ScilifelabDataCentre/dds_web/pull/1419))
  - Save number of active projects ([#1423](https://github.com/ScilifelabDataCentre/dds_web/pull/1423))
  - Change `researchuser_count` column name to `researcher_count` in Reporting table ([#1420](https://github.com/ScilifelabDataCentre/dds_web/pull/1420))
  - Save number of inactive projects ([#1426](https://github.com/ScilifelabDataCentre/dds_web/pull/1426))
  - Save number of unique Project Owners ([#1421](https://github.com/ScilifelabDataCentre/dds_web/pull/1421))
  - Save amount of TB's currently stored in system ([#1424](https://github.com/ScilifelabDataCentre/dds_web/pull/1424))
  - Save amount of TB's uploaded since start ([#1430](https://github.com/ScilifelabDataCentre/dds_web/pull/1430))
  - Save number of TBHours stored in the last month ([#1431](https://github.com/ScilifelabDataCentre/dds_web/pull/1431))
  - Save number of TBHours stored in since start ([#1434](https://github.com/ScilifelabDataCentre/dds_web/pull/1434))
- New version: 2.3.0 ([#1433](https://github.com/ScilifelabDataCentre/dds_web/pull/1433))
- Dependency: Bump `requests` to 2.31.0 due to security vulnerability alert ([#1427](https://github.com/ScilifelabDataCentre/dds_web/pull/1427))
- Endpoint: Statistics; Return all rows stored in the Reporting table ([#1435](https://github.com/ScilifelabDataCentre/dds_web/pull/1435))

# 2023-06-09 - 2023-06-23

- Dependency: Bump `Flask` to 2.2.5 due to security vulnerability alert(s) ([#1425](https://github.com/ScilifelabDataCentre/dds_web/pull/1425))
- Dependency: Bump `redis-py` to 4.5.5 due to security vulnerability alert(s) ([#1437](https://github.com/ScilifelabDataCentre/dds_web/pull/1437))
- Change from personal name to unit name if / where it's displayed in emails ([#1439](https://github.com/ScilifelabDataCentre/dds_web/pull/1439))
- Refactoring: `lost_files_s3_db` flask command changed to group with subcommands ([#1438](https://github.com/ScilifelabDataCentre/dds_web/pull/1438))

# 2023-06-26 - 2023-08-04 (Summer)

- Change display project info depending on the user role ([#1440](https://github.com/ScilifelabDataCentre/dds_web/pull/1440))
- New version: 2.4.0 ([#1443](https://github.com/ScilifelabDataCentre/dds_web/pull/1443))
- Bug fix: Web UI project listing fix ([#1445](https://github.com/ScilifelabDataCentre/dds_web/pull/1445))
- Documentation: Technical Overview, section Creating a Unit in the DDS ([#1449](https://github.com/ScilifelabDataCentre/dds_web/pull/1449))

# 2023-08-07 - 2023-08-18

- Empty endpoint: `ProjectBusy` ([#1446](https://github.com/ScilifelabDataCentre/dds_web/pull/1446))

# 2023-08-04 - 2023-08-18

- Rename storage-related columns in `Unit` table ([#1447](https://github.com/ScilifelabDataCentre/dds_web/pull/1447))
- Dependency: Bump `cryptography` to 41.0.3 due to security vulnerability alerts(s) ([#1451](https://github.com/ScilifelabDataCentre/dds_web/pull/1451))
- Allow for change of storage location ([#1448](https://github.com/ScilifelabDataCentre/dds_web/pull/1448))
- Endpoint: `UnitUserEmails`; Return primary emails for Unit Personnel- and Admins ([#1454](https://github.com/ScilifelabDataCentre/dds_web/pull/1454))
- Change message about project being busy with upload etc ([#1450](https://github.com/ScilifelabDataCentre/dds_web/pull/1450))

# 2023-08-21 - 2023-09-01

- Dependency: Bump `certifi` to 2023.07.22 due to security vulnerability alert(s) ([#1452](https://github.com/ScilifelabDataCentre/dds_web/pull/1452))
- New version: 2.5.0 ([#1458](https://github.com/ScilifelabDataCentre/dds_web/pull/1458))
- Added check for Maintenance mode status in MaintenanceMode endpoint ([#1459](https://github.com/ScilifelabDataCentre/dds_web/pull/1459))

# 2023-09-04 - 2023-09-15

- Bug fix: Database rollback added on project creation failure ([#1461](https://github.com/ScilifelabDataCentre/dds_web/pull/1461))
- Only return date (not time) from `Statistics` endpoint ([#1456](https://github.com/ScilifelabDataCentre/dds_web/pull/1456))
- Set `sto2*` columns in `Unit` table to nullable ([#1456](https://github.com/ScilifelabDataCentre/dds_web/pull/1462))
- Dependency: Bump `MariaDB` to LTS version 10.11.5 ([#1465](https://github.com/ScilifelabDataCentre/dds_web/pull/1465))
- Bug fixed: Row in `ProjectUsers` should also be added if it doesn't exist when giving Researcher access to a specific project ([#1464](https://github.com/ScilifelabDataCentre/dds_web/pull/1464))
- Workflow: Update PR template and clarify sections ([#1467](https://github.com/ScilifelabDataCentre/dds_web/pull/1467))

# 2023-09-18 - 2023-09-29

- Column `sto4_start_time` is automatically set when the create-unit command is run ([#1469](https://github.com/ScilifelabDataCentre/dds_web/pull/1469))
- Replace expired invites when there's a new invitation attempt ([#1466](https://github.com/ScilifelabDataCentre/dds_web/pull/1466))
- New version: 2.5.1 ([#1471](https://github.com/ScilifelabDataCentre/dds_web/pull/1471))
- Revoke project access for unaccepted invites ([#1468](https://github.com/ScilifelabDataCentre/dds_web/pull/1468))

# 2023-10-02 - 2023-10-13

- Project title displayed along with the internal project ID email sent when a project is released ([#1475](https://github.com/ScilifelabDataCentre/dds_web/pull/1475))
- Use full DDS name in MOTD email subject ([#1477](https://github.com/ScilifelabDataCentre/dds_web/pull/1477))
- Add flag --verify-checksum to the comand in email template ([#1478])(https://github.com/ScilifelabDataCentre/dds_web/pull/1478)
- Improved email layout; Highlighted information and commands when project is released ([#1479])(https://github.com/ScilifelabDataCentre/dds_web/pull/1479)

# 2023-10-16 - 2023-11-03 (Longer sprint due to OKR prep and höstlov)

- Added new API endpoint ProjectStatus.patch to extend the deadline ([#1480])(https://github.com/ScilifelabDataCentre/dds_web/pull/1480)
- New version: 2.5.2 ([#1482](https://github.com/ScilifelabDataCentre/dds_web/pull/1482))
- New endpoint `AddFailedFiles` for adding failed files to database ([#1472](https://github.com/ScilifelabDataCentre/dds_web/pull/1472))
- Change the generate usage command to monthly instead of quartely, and add the command to send a usage report specifying the number of months ([#1476](https://github.com/ScilifelabDataCentre/dds_web/pull/1476))
- New ADR record regarding OKR 2024 ([#1483](https://github.com/ScilifelabDataCentre/dds_web/pull/1483))

# 2023-11-6 - 2023-11-17

- Updated Pillow package version to address vulnerabities ([#1486](https://github.com/ScilifelabDataCentre/dds_web/pull/1486))
- Updated urllib3 package version to address vulnerabities ([#1487](https://github.com/ScilifelabDataCentre/dds_web/pull/1487))
- Updated PostCss Node package to address vulnerabities ([#1489](https://github.com/ScilifelabDataCentre/dds_web/pull/1489))
- Updated Several node libraries to address vulnerabities ([#1492](https://github.com/ScilifelabDataCentre/dds_web/pull/1492))
- New version: 2.6.0 ([#1494](https://github.com/ScilifelabDataCentre/dds_web/pull/1494))

# 2023-12-4 - 2023-12-15

- Implemented swagger documentation ([#1495](https://github.com/ScilifelabDataCentre/dds_web/pull/1495))
- Patch update crypthography package to address cve ([#1496](https://github.com/ScilifelabDataCentre/dds_web/pull/1496))
- Fix listing users was not showing PO ([#1497](https://github.com/ScilifelabDataCentre/dds_web/pull/1497))
- Bug: `flask send-usage` permission issue on testing and production environment ([1499](https://github.com/ScilifelabDataCentre/dds_web/pull/1499))
- New version: 2.6.1 ([#1501](https://github.com/ScilifelabDataCentre/dds_web/pull/1501))

# 2023-12-15 - 2024-01-12

- Minor update jinja2 package to address cve ([#1503](https://github.com/ScilifelabDataCentre/dds_web/pull/1503))
- Minor update jwcrypto package to address cve ([#1504](https://github.com/ScilifelabDataCentre/dds_web/pull/1504))

# 2023-01-15 - 2024-01-25

# 2024-01-15 - 2024-01-26

- Document Superadmin endpoints ([#1507](https://github.com/ScilifelabDataCentre/dds_web/pull/1507))
- Document S3 endpoints ([#1509](https://github.com/ScilifelabDataCentre/dds_web/pull/1509))
- Document Project endpoints ([#1508](https://github.com/ScilifelabDataCentre/dds_web/pull/1508))
- Document User endpoints ([#1506](https://github.com/ScilifelabDataCentre/dds_web/pull/1506))

# 2024-01-29 - 2024-02-09

- Use of a fix version of black and linted files to 24.1.1 ([#1510](https://github.com/ScilifelabDataCentre/dds_web/pull/1510))
- Run containers as non-root in development envronment ([#1498](https://github.com/ScilifelabDataCentre/dds_web/pull/1498))

# 2024-02-12 - 2024-03-08

- Criptography update to address cve ([#1512](https://github.com/ScilifelabDataCentre/dds_web/pull/1512))
- Pillow update to address cve ([#1511](https://github.com/ScilifelabDataCentre/dds_web/pull/1511))
- New version: 2.6.2 ([#1514](https://github.com/ScilifelabDataCentre/dds_web/pull/1514))
- Changes in registration from to include user agreement ([#1515](https://github.com/ScilifelabDataCentre/dds_web/pull/1515))

# 2024-02-26 - 2024-03-08

- Add link in footer for new User Agreement and Privacy Policy ([#1516](https://github.com/ScilifelabDataCentre/dds_web/pull/1516))
- New extra release, outside maintenance window, version 2.6.3 ([#1518](https://github.com/ScilifelabDataCentre/dds_web/pull/1518))

# 2024-03-11 - 2024-03-22

- Fix the files endpoints according to the openAPI standards, providing new endpoint version that co-exists with the current one ([#1505](https://github.com/ScilifelabDataCentre/dds_web/pull/1505))
- Added email to troubleshouting webpage, with obfuscation ([#1520](https://github.com/ScilifelabDataCentre/dds_web/pull/1520))

# 2024-03-25 - 2024-04-5

- Update base image and packages to address cve in docker containers ([#1523](https://github.com/ScilifelabDataCentre/dds_web/pull/1523))

# 2024-04-8 - 2024-04-19

- New version: 2.6.4 ([#1526](https://github.com/ScilifelabDataCentre/dds_web/pull/1526))

# 2024-05-6 - 2024-05-17

- Fix the User endpoints according to OpenAPI standar ([#1524](https://github.com/ScilifelabDataCentre/dds_web/pull/1524))

# 2024-05-20 - 2024-05-31

- Update Werkzeug and related libraries to solve CVE([#1530](https://github.com/ScilifelabDataCentre/dds_web/pull/1530))
- Fix raising error when archiving project, bucket deleted but DB error ([#1524](https://github.com/ScilifelabDataCentre/dds_web/pull/1524))
- Increase the identified less covered files([#1521](https://github.com/ScilifelabDataCentre/dds_web/pull/1521))
- Parse boolean inputs correctly ([#1528](https://github.com/ScilifelabDataCentre/dds_web/pull/1528))

# 2024-06-03 - 2024-06-14

- Fix the project endpoints according to the OpenAPI standard ([#1527](https://github.com/ScilifelabDataCentre/dds_web/pull/1527))
- Fix the Superadmin endpoints according to the OpenAPI standard ([#1533](https://github.com/ScilifelabDataCentre/dds_web/pull/1533))

# 2024-06-17 - 2024-06-28

- Update pymysql to address cve ([#1534](https://github.com/ScilifelabDataCentre/dds_web/pull/1534))
- Update authlib to address cve ([#1535](https://github.com/ScilifelabDataCentre/dds_web/pull/1535))
- Update node packages to address cve ([#1536](https://github.com/ScilifelabDataCentre/dds_web/pull/1536))

# 2024-07-15 - 2024-07-26

- Move raw Technical Overview doc to repo, add page numbers ([#1539](https://github.com/ScilifelabDataCentre/dds_web/pull/1539))
- Small updates to Technical Overview contents ([#1540](https://github.com/ScilifelabDataCentre/dds_web/pull/1540))
- Build Technical Overview PDF in GitHub Actions, rename to include DDS and remove option to view on GitHub ([#1541](https://github.com/ScilifelabDataCentre/dds_web/pull/1541/))
- Fixed index out of range when listing files from root ([#1543](https://github.com/ScilifelabDataCentre/dds_web/pull/1543/))
- Update Trivy GitHub Actions ([#1545](https://github.com/ScilifelabDataCentre/dds_web/pull/1545))

# 2024-07-29 - 2024-08-09

- Move raw troubleshooting doc to repo and make small updates ([#1546](https://github.com/ScilifelabDataCentre/dds_web/pull/1546))

# 2024-08-12 - 2024-08-23

_Nothing merged during this sprint_

# 2024-08-26 - 2024-09-06

- Update certifi to remove GLOBALISSUER certicates ([#1549](https://github.com/ScilifelabDataCentre/dds_web/pull/1549))
- Add CODEOWNERS file in order to define Team Hermes as owners of all files in repository ([#708](https://github.com/ScilifelabDataCentre/dds_web/pull/708))

# 2024-09-09 - 2024-09-20

- Flask command to update unit quotas ([#1551](https://github.com/ScilifelabDataCentre/dds_web/pull/1551))
- Bump python base image to 3.12 and related libraries in both web and client([#1548](https://github.com/ScilifelabDataCentre/dds_web/pull/1548))

# 2024-09-24 - 2024-10-04

- Add option to motd command for sending to unit users only([#1552](https://github.com/ScilifelabDataCentre/dds_web/pull/1552))
- Warning_level option defaults to 0.8([#1557](https://github.com/ScilifelabDataCentre/dds_web/pull/1557))

# 2024-10-07 - 2024-10-18

- Update readme: backend image is published to GHCR, not DockerHub ([#1558](https://github.com/ScilifelabDataCentre/dds_web/pull/1558))
- Workflow bug fixed: PDFs (Technical Overview and Troubleshooting) were downloaded to incorrect directory([#1559](https://github.com/ScilifelabDataCentre/dds_web/pull/1559))
- Update trivy action and add a second mirror repository to reduce TOO MANY REQUEST issue([#1560](https://github.com/ScilifelabDataCentre/dds_web/pull/1560))
- Modify the invoicing commands to send the instance name in the emails([#1561](https://github.com/ScilifelabDataCentre/dds_web/pull/1561))
- Fix the MOTD endpoint according to post merge review([#1564](https://github.com/ScilifelabDataCentre/dds_web/pull/1564))
- New version & changelog([#1565](https://github.com/ScilifelabDataCentre/dds_web/pull/1565))

# 2024-10-21 - 2024-11-01

- Workflow: Bump GitHub checkout action to v4 ([#1556](https://github.com/ScilifelabDataCentre/dds_web/pull/1556))
- Workflow: CodeQL action version(s) bumped to v3 ([#1569](https://github.com/ScilifelabDataCentre/dds_web/pull/1569))
- Workflow: Setup-node, codecov and upload-sarif action versions bumped to v4, v4 and v3, respectively ([#1570](https://github.com/ScilifelabDataCentre/dds_web/pull/1570))

<<<<<<< HEAD
# 2024-11-18 – 2024-11-29

- Bugfix: Quick and dirty change to prevent `dds ls --tree` from failing systematically ([#1575](https://github.com/ScilifelabDataCentre/dds_web/pull/1575).
=======
# 2024-11-04 - 2024-11-15

- Removed exception for invalid token to simplify logging and reduce unnecessary error entries ([#1572](https://github.com/ScilifelabDataCentre/dds_web/pull/1572))
>>>>>>> d4f8cc26
<|MERGE_RESOLUTION|>--- conflicted
+++ resolved
@@ -451,12 +451,10 @@
 - Workflow: CodeQL action version(s) bumped to v3 ([#1569](https://github.com/ScilifelabDataCentre/dds_web/pull/1569))
 - Workflow: Setup-node, codecov and upload-sarif action versions bumped to v4, v4 and v3, respectively ([#1570](https://github.com/ScilifelabDataCentre/dds_web/pull/1570))
 
-<<<<<<< HEAD
+# 2024-11-04 - 2024-11-15
+
+- Removed exception for invalid token to simplify logging and reduce unnecessary error entries ([#1572](https://github.com/ScilifelabDataCentre/dds_web/pull/1572))
+
 # 2024-11-18 – 2024-11-29
 
-- Bugfix: Quick and dirty change to prevent `dds ls --tree` from failing systematically ([#1575](https://github.com/ScilifelabDataCentre/dds_web/pull/1575).
-=======
-# 2024-11-04 - 2024-11-15
-
-- Removed exception for invalid token to simplify logging and reduce unnecessary error entries ([#1572](https://github.com/ScilifelabDataCentre/dds_web/pull/1572))
->>>>>>> d4f8cc26
+- Bugfix: Quick and dirty change to prevent `dds ls --tree` from failing systematically ([#1575](https://github.com/ScilifelabDataCentre/dds_web/pull/1575).