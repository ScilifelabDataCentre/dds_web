version: "3.8"
# for persistent endpoint limiter, uncomment RATELIMIT_STORAGE_URI and the redis entry

services:

  db:
    container_name: dds_database
    image: mariadb:latest
    environment:
      - MYSQL_ROOT_PASSWORD=${DDS_MYSQL_ROOT_PASS}
      - MYSQL_USER=${DDS_MYSQL_USER}
      - MYSQL_PASSWORD=${DDS_MYSQL_PASS}
      - MYSQL_DATABASE=DeliverySystem
    restart: on-failure
    ports:
      - 127.0.0.1:3306:3306
    # Test to see if the database is accessible. Backend waits for this with 'condition: service_healthy'
    healthcheck:
      test: mysqladmin ping -h 127.0.0.1 -u $$MYSQL_USER --password=$$MYSQL_PASSWORD
      interval: 10s
      timeout: 5s
      retries: 5
    # volumes:
    #   # Config for encryption
    #   - type: bind
    #     source: ./Dockerfiles/mariadb/mariadb.conf
    #     target: /etc/mysql/conf.d/encrypt.cnf
<<<<<<< HEAD
=======

>>>>>>> d0efbf9e
    #   # Keys
    #   - type: bind
    #     source: ./Dockerfiles/mariadb/db-encrypt
    #     target: /etc/mysql/encrypt

  backend:
    container_name: dds_backend
    image: dds-backend-local:latest
    build:
      dockerfile: Dockerfiles/backend.Dockerfile
      context: ./
      target: base
    working_dir: /code
    command: bash -c "flask db upgrade && flask init-db $$DB_TYPE && flask run -h 0.0.0.0 -p 5000"
    environment:
      - DDS_APP_CONFIG=/code/dds_web/sensitive/dds_app.cfg
      - FLASK_ENV=development
      - FLASK_APP=dds_web
      - DB_TYPE=${DDS_DB_TYPE}
      # - RATELIMIT_STORAGE_URI=redis://dds_redis
    depends_on:
      db:
        condition: service_healthy
    restart: on-failure
    ports:
      - 127.0.0.1:5000:5000
    volumes:

      # Migrations
      - type: bind
        source: ./migrations
        target: /code/migrations

      # Main website files (so can edit locally)
      - type: bind
        source: ./dds_web
        target: /code/dds_web

      # Tests directory (so can edit locally)
      - type: bind
        source: ./tests
        target: /code/tests

      # Sensitive config file: dds_app.cfg
      - type: bind
        source: $DDS_SENSITIVE_FILES
        target: /code/dds_web/sensitive

      # Logging outputs
      - type: bind
        source: $DDS_LOG_DIR
        target: /dds_web/logs

#  redis:
#    container_name: dds_redis
#    image: redis:latest<|MERGE_RESOLUTION|>--- conflicted
+++ resolved
@@ -25,10 +25,7 @@
     #   - type: bind
     #     source: ./Dockerfiles/mariadb/mariadb.conf
     #     target: /etc/mysql/conf.d/encrypt.cnf
-<<<<<<< HEAD
-=======
-
->>>>>>> d0efbf9e
+    
     #   # Keys
     #   - type: bind
     #     source: ./Dockerfiles/mariadb/db-encrypt
