--- conflicted
+++ resolved
@@ -1,55 +1,20 @@
-<<<<<<< HEAD
-## Description
-
-_If this PR makes changes to the database: Remember to include a new migration version **or** explain in the description/comments why it's not needed._
-
-### What?
-
-Please include a summary of the change and which issue is fixed.
-
-Fixes #(issue) / HMS-(Jira Task)
-
-### Why?
-
-Also include relevant motivation and context.
-
-## Checklist
-
-### Before marking this PR as "Ready for review"
-
-Please make sure all boxes in the checklist below are checked **before** marking the PR as "Ready for review" / requesting a review.
-
-- [ ] I have added a description of this PR in the [section above](#description) 
-- [ ] I have done a review of my own PR.
-- [ ] I have added a label to this PR. See the [instructions](../docs/procedures/labelling_a_pull_request.md).
-- [ ] I have added an entry to the [sprintlog](../SPRINTLOG.md)
-- [ ] The code follows the [style guidelines](../docs/procedures/style_guidelines.md)
-- [ ] I have performed a self-review of this change
-- [ ] I have commented the code, particularly in hard-to-understand areas
-- [ ] I have made corresponding changes to the documentation
-- [ ] I have added tests that prove that the code works as expected
-- [ ] All checks / actions pass. Check out the relevant workflow file [in this location](./workflows/) for information on how to fix potential issues.
-
-**If this is a PR to the `master` branch**:
-
-- [ ] I have read the [the release instructions](../docs/procedures/new_release.md) and followed steps 1-9. <!-- Should be checked if the "PR to `master` branch" box is checked AND the specified steps in the release instructions have been followed. -->
-
-## Additional Notes
-
-If there are any additional notes, add them here. Screenshots etc (if applicable) can also be placed here.
-=======
 ## Pull Request Template
 
 ### Before Marking as Ready for Review
 
-- [ ] Add relevant information to the sections below ([Summary](#summary) etc)
-- [ ] Rebase or merge the latest `dev` (or other targeted branch)
-- [ ] If the targeted branch is `master`: Read and follow [the release instructions](https://github.com/ScilifelabDataCentre/dds_web/blob/dev/docs/procedures/new_release.md)
-- [ ] Update documentation if needed
-- [ ] Add an entry to the [`SPRINTLOG.md`](https://github.com/ScilifelabDataCentre/dds_web/blob/dev/SPRINTLOG.md) if needed
-- [ ] Choose an appropriate label. See [here](https://github.com/ScilifelabDataCentre/dds_web/blob/dev/docs/procedures/labelling_a_pull_request.md) for information on the labelling options
-- [ ] Perform a self-review: read the diff as if reviewing someone else's code, remove dead code, and comment on complex sections
-- [ ] Verify that all checks and tests have passed
+- [ ] I have added relevant information to the sections below ([Summary](#summary) etc)
+- [ ] I have rebased / merged the latest `dev` (or other targeted branch)
+- [ ] I have updated any outdated documentation (related to this change)
+- [ ] I have added an entry to the [`SPRINTLOG.md`](https://github.com/ScilifelabDataCentre/dds_web/blob/dev/SPRINTLOG.md) if needed
+- [ ] I have added an appropriate label to this PR. See [here](https://github.com/ScilifelabDataCentre/dds_web/blob/dev/docs/procedures/labelling_a_pull_request.md) for information on the labelling options
+- [ ] I have done a self-review: read the diff as if reviewing someone else's code
+- [ ] I have commented the code, particularly in hard-to-understand areas
+- [ ] The code follows the [style guidelines](../docs/procedures/style_guidelines.md)
+- [ ] I have added tests that prove that the code works as expected
+- [ ] All checks / actions pass. Check out the relevant workflow file [in this location](./workflows/) for information on how to fix potential issues.
+
+**If this is a PR targetting the `master` branch**:
+- [ ] I have read and followed [the release instructions](https://github.com/ScilifelabDataCentre/dds_web/blob/dev/docs/procedures/new_release.md)
 
 ### Summary
 
@@ -69,5 +34,4 @@
 
 ---
 
-Once all boxes are checked, mark the PR as **Ready for Review** and tag at least one team member as the initial reviewer.
->>>>>>> bf4a89ec
+Once all boxes are checked, mark the PR as **Ready for Review** and tag at least one team member as the initial reviewer.