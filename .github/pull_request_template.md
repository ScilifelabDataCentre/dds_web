--- conflicted
+++ resolved
@@ -20,11 +20,7 @@
 
 ## 3. Type of change - Add label
 
-<<<<<<< HEAD
-Add a label to the PR. See [here](../docs/procedures/labelling_a_pull_request.md) for information on the labelling options.
-=======
 - [ ] Add a label to the PR. See [here](../docs/procedures/labelling_a_pull_request.md) for information on the labelling options.
->>>>>>> 94b281ed
 
 ## 4. Additional information
 
