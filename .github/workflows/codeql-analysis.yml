# CodeQL analysis:
# CodeQL is the analysis engine used by developers to automate security checks,
# and by security researchers to perform variant analysis.
# In CodeQL, code is treated like data. Security vulnerabilities, bugs,
# and other errors are modeled as queries that can be executed against databases
# extracted from code. You can run the standard CodeQL queries, written by GitHub
# researchers and community contributors, or write your own to use in custom analyses.
# Queries that find potential bugs highlight the result directly in the source file.
# https://codeql.github.com/docs/codeql-overview/about-codeql/
# ----------------------------------------------------------------------------
# For most projects, this workflow file will not need changing; you simply need
# to commit it to your repository.
#
# You may wish to alter this file to override the set of languages analyzed,
# or to provide custom queries or build logic.
#
# ******** NOTE ********
# We have attempted to detect the languages in your repository. Please check
# the `language` matrix defined below to confirm you have the correct set of
# supported CodeQL languages.
# ---
<<<<<<< HEAD
# Action failing? Go through the alerts and either manually fix, dismiss or ignore. Add info on ignored or dismissed alerts.
=======
# Action failing? Go through the alerts and either manually fix, dismiss or ignore.
#                 Add info on ignored or dismissed alerts.
>>>>>>> bf4a89ec
---
name: CodeQL

on:
  push:
    branches: [dev, master]
  pull_request:
    # The branches below must be a subset of the branches above
    branches: [dev]
  schedule:
    - cron: "15 23 * * 1"

jobs:
  analyze:
    name: Analyze
    runs-on: ubuntu-latest
    permissions:
      actions: read
      contents: read
      security-events: write
    concurrency:
      group: ${{ github.ref }}-codeql
      cancel-in-progress: true
    strategy:
      fail-fast: false
      matrix:
        language: ["python"]
        # CodeQL supports [ 'cpp', 'csharp', 'go', 'java', 'javascript', 'python' ]
        # Learn more:
        # https://docs.github.com/en/free-pro-team@latest/github/finding-security-vulnerabilities-and-errors-in-your-code/configuring-code-scanning#changing-the-languages-that-are-analyzed

    steps:
      - name: Checkout repository
        uses: actions/checkout@v4

      # Initializes the CodeQL tools for scanning.
      - name: Initialize CodeQL
        uses: github/codeql-action/init@v3
        with:
          languages: ${{ matrix.language }}
          # If you wish to specify custom queries, you can do so here or in a config file.
          # By default, queries listed here will override any specified in a config file.
          # Prefix the list here with "+" to use these queries and those in the config file.
          # queries: ./path/to/local/query, your-org/your-repo/queries@main

      # Autobuild attempts to build any compiled languages  (C/C++, C#, or Java).
      # If this step fails, then you should remove it and run the build manually (see below)
      - name: Autobuild
        uses: github/codeql-action/autobuild@v3

      # ℹ️ Command-line programs to run using the OS shell.
      # 📚 https://git.io/JvXDl

      # ✏️ If the Autobuild fails above, remove it and uncomment the following three lines
      #    and modify them (or add more) to build your code if your project
      #    uses a compiled language

      #- run: |
      #   make bootstrap
      #   make release

      - name: Perform CodeQL Analysis
        uses: github/codeql-action/analyze@v3<|MERGE_RESOLUTION|>--- conflicted
+++ resolved
@@ -19,12 +19,8 @@
 # the `language` matrix defined below to confirm you have the correct set of
 # supported CodeQL languages.
 # ---
-<<<<<<< HEAD
-# Action failing? Go through the alerts and either manually fix, dismiss or ignore. Add info on ignored or dismissed alerts.
-=======
 # Action failing? Go through the alerts and either manually fix, dismiss or ignore.
 #                 Add info on ignored or dismissed alerts.
->>>>>>> bf4a89ec
 ---
 name: CodeQL
 
