--- conflicted
+++ resolved
@@ -1,16 +1,5 @@
 # Pytest: Verify that functionality works as expected.
 # Runs all test in the dds_web by executing the docker compose yml files for testing.
-<<<<<<< HEAD
-# ---
-# Action failing? Manually fix any errors locally.
-# Follow the instructions in the "Run tests" section of the README.md to run the tests locally.
-# Additional info: The PR should ALWAYS include new tests or fixed tests when there are code changes.
-# When pytest action has finished, it will post a codecov report;
-# Look at this report and verify the files you have changed are listed.
-# "90% <100.00%> (+0.8%)" means "Tests cover 90% of the changed file,
-# <100 % of this PR's code changes are tested>,
-# and (the code changes and added tests increased the overall test coverage with 0.8%)
-=======
 # The actual pytest command is not in this file.
 # ---
 # Action failing? Manually fix any errors locally.
@@ -21,7 +10,6 @@
 #     "90% <100.00%> (+0.8%)" means "Tests cover 90% of the changed file,
 #     <100 % of this PR's code changes are tested>, and (the code changes
 #     and added tests increased the overall test coverage with 0.8%)
->>>>>>> bf4a89ec
 ---
 name: Pytest
 
