# Trivy: Scan of current branch
# Trivy is a comprehensive and versatile security scanner.
# Trivy has scanners that look for security issues, and targets where it can find those issues.
# https://github.com/aquasecurity/trivy
# ---
<<<<<<< HEAD
# Action failing? Go through the alerts and either manually fix, dismiss or ignore. Add info on ignored or dismissed alerts.
# ---------------------------------
=======
# Action failing? Go through the alerts and either manually fix, dismiss or ignore.
#                 Add info on ignored or dismissed alerts.
>>>>>>> bf4a89ec
name: Trivy - branch scan
on:
  pull_request:
  push:
    branches:
      - master
      - dev
jobs:
  scan:
    permissions:
      contents: read
      security-events: write
    name: Build
    runs-on: ubuntu-latest
    steps:
      - name: Checkout code
        uses: actions/checkout@v4

      - name: Run Trivy vulnerability scanner
        uses: aquasecurity/trivy-action@master
        with:
          scan-type: "fs"
          ignore-unfixed: true
          format: "sarif"
          output: "trivy-results.sarif"
          severity: "CRITICAL,HIGH"

      - name: Upload Trivy scan results to GitHub Security tab
        uses: github/codeql-action/upload-sarif@v3
        with:
          sarif_file: "trivy-results.sarif"
          category: trivy<|MERGE_RESOLUTION|>--- conflicted
+++ resolved
@@ -3,13 +3,8 @@
 # Trivy has scanners that look for security issues, and targets where it can find those issues.
 # https://github.com/aquasecurity/trivy
 # ---
-<<<<<<< HEAD
-# Action failing? Go through the alerts and either manually fix, dismiss or ignore. Add info on ignored or dismissed alerts.
-# ---------------------------------
-=======
 # Action failing? Go through the alerts and either manually fix, dismiss or ignore.
 #                 Add info on ignored or dismissed alerts.
->>>>>>> bf4a89ec
 name: Trivy - branch scan
 on:
   pull_request:
