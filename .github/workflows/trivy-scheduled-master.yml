# Trivy: Scan remote image on GHCR on schedule
# Trivy (pronunciation) is a comprehensive and versatile security scanner.
# Trivy has scanners that look for security issues,
# and targets where it can find those issues.
# https://github.com/aquasecurity/trivy
# ---
<<<<<<< HEAD
# Action failing? Go through the alerts and either manually fix, dismiss or ignore. Add info on ignored or dismissed alerts.
# ---------------------------------
=======
# Action failing? Go through the alerts and either manually fix, dismiss or ignore.
#                 Add info on ignored or dismissed alerts.name: Trivy - ghcr image scan - master
---
>>>>>>> bf4a89ec
name: Trivy - ghcr image scan - master
on:
  schedule:
    - cron: "0 7,15 * * *"
jobs:
  scan:
    permissions:
      contents: read
      security-events: write
    name: Build
    runs-on: ubuntu-latest
    steps:
      - name: Checkout code
        uses: actions/checkout@v4
        with:
          ref: master

      - name: Ensure lowercase name
        run: echo REPOSITORY_OWNER=$(echo ${{ github.repository_owner }} | tr "[:upper:]" "[:lower:]") >> $GITHUB_ENV

      - name: Run Trivy on latest release image
        uses: aquasecurity/trivy-action@0.26.0
        env:
          TRIVY_DB_REPOSITORY: ghcr.io/aquasecurity/trivy-db,public.ecr.aws/aquasecurity/trivy-db
        with:
          image-ref: "ghcr.io/${{ env.REPOSITORY_OWNER }}/dds-backend:latest"
          format: "sarif"
          output: "trivy-results-master.sarif"
          severity: "CRITICAL,HIGH"

      - name: Upload Trivy scan results to master branch GitHub Security tab
        uses: github/codeql-action/upload-sarif@v3
        with:
          sarif_file: "trivy-results-master.sarif"
          category: trivy-master<|MERGE_RESOLUTION|>--- conflicted
+++ resolved
@@ -4,14 +4,9 @@
 # and targets where it can find those issues.
 # https://github.com/aquasecurity/trivy
 # ---
-<<<<<<< HEAD
-# Action failing? Go through the alerts and either manually fix, dismiss or ignore. Add info on ignored or dismissed alerts.
-# ---------------------------------
-=======
 # Action failing? Go through the alerts and either manually fix, dismiss or ignore.
 #                 Add info on ignored or dismissed alerts.name: Trivy - ghcr image scan - master
 ---
->>>>>>> bf4a89ec
 name: Trivy - ghcr image scan - master
 on:
   schedule:
