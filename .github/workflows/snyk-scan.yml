# Snyk: Scan for for vulnerabilities in your Python code and dependencies
# The results are then uploaded to GitHub Security Code Scanning
# https://github.com/snyk/actions/
# ---
<<<<<<< HEAD
# Action failing? Go through the alerts and either manually fix, dismiss or ignore. Add info on ignored or dismissed alerts.
=======
# Action failing? Go through the alerts and either manually fix, dismiss or ignore.
#                 Add info on ignored or dismissed alerts.
>>>>>>> bf4a89ec
---
name: Snyk

on:
  push:
    branches: ["dev", master]
  pull_request:
    # The branches below must be a subset of the branches above
    branches: ["dev"]
  schedule:
    - cron: "0 7,13 * * *"

jobs:
  snyk:
    permissions:
      contents: read
      security-events: write
    runs-on: ubuntu-latest
    steps:
      - uses: actions/checkout@master
      - name: Run Snyk to check for vulnerabilities
        uses: snyk/actions/python@master
        continue-on-error: true # To make sure that SARIF upload gets called
        env:
          SNYK_TOKEN: ${{ secrets.SNYK_TOKEN }}
        with:
          command: code test
          args: --sarif-file-output=snyk.sarif
      - name: Upload result to GitHub Code Scanning
        uses: github/codeql-action/upload-sarif@v3
        with:
          sarif_file: snyk.sarif
          category: snyk<|MERGE_RESOLUTION|>--- conflicted
+++ resolved
@@ -2,12 +2,8 @@
 # The results are then uploaded to GitHub Security Code Scanning
 # https://github.com/snyk/actions/
 # ---
-<<<<<<< HEAD
-# Action failing? Go through the alerts and either manually fix, dismiss or ignore. Add info on ignored or dismissed alerts.
-=======
 # Action failing? Go through the alerts and either manually fix, dismiss or ignore.
 #                 Add info on ignored or dismissed alerts.
->>>>>>> bf4a89ec
 ---
 name: Snyk
 
