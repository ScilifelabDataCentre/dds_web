# Black: Python linter
# This action lints python using black - a python code formatter.
# https://github.com/psf/black
# This does not format the code, this only detects and informs on issues.
<<<<<<< HEAD
# ---
# Action failing? Run `black .` locally to execute formatting.
=======
# To format with black, run `black .` locally in the repository.
# ---
# Action failing? Run `black .` locally in the repository to fix issues.
>>>>>>> bf4a89ec
---
name: Black

on: [push, pull_request]

env:
  INPUT_VERSION: 24.1.1

jobs:
  lint:
    runs-on: ubuntu-latest
    steps:
      - uses: actions/checkout@v4
      - uses: psf/black@stable
        with:
          version: ${{ env.INPUT_VERSION }}<|MERGE_RESOLUTION|>--- conflicted
+++ resolved
@@ -2,14 +2,9 @@
 # This action lints python using black - a python code formatter.
 # https://github.com/psf/black
 # This does not format the code, this only detects and informs on issues.
-<<<<<<< HEAD
-# ---
-# Action failing? Run `black .` locally to execute formatting.
-=======
 # To format with black, run `black .` locally in the repository.
 # ---
 # Action failing? Run `black .` locally in the repository to fix issues.
->>>>>>> bf4a89ec
 ---
 name: Black
 
