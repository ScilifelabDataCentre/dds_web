--- conflicted
+++ resolved
@@ -68,11 +68,7 @@
 - Add link in navbar to the installation documentation ([#1112](https://github.com/ScilifelabDataCentre/dds_web/pull/1112))
 - Change from apscheduler to flask-apscheduler - solves the app context issue ([#1109](https://github.com/ScilifelabDataCentre/dds_web/pull/1109))
 - Send an email to all Unit Admins when a Unit Admin has reset their password ([#1110](https://github.com/ScilifelabDataCentre/dds_web/pull/1110)).
-<<<<<<< HEAD
-- Now possible to switch to using TOTP for MFA [936](https://github.com/scilifelabdatacentre/dds_web/issues/936)
-=======
 - Patch: Add check for unanswered invite when creating project and adding user who is already invited ([#1117](https://github.com/ScilifelabDataCentre/dds_web/pull/1117))
 - Cronjob: Scheduled task for changing project status from Available to Expired ([#1116](https://github.com/ScilifelabDataCentre/dds_web/pull/1116))
 - Cronjob: Scheduled task for changing project status from Expired to Archived ([#1115](https://github.com/ScilifelabDataCentre/dds_web/pull/1115))
-- Add a Flask command for finding and deleting "lost files" (files that exist only in db or s3) ([#1124](https://github.com/ScilifelabDataCentre/dds_web/pull/1124))
->>>>>>> ea8c03eb
+- Add a Flask command for finding and deleting "lost files" (files that exist only in db or s3) ([#1124](https://github.com/ScilifelabDataCentre/dds_web/pull/1124))