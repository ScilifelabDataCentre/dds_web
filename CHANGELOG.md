--- conflicted
+++ resolved
@@ -205,19 +205,13 @@
 
 - Workflow: Scan with yamllint ([#1385](https://github.com/ScilifelabDataCentre/dds_web/pull/1385))
 
-<<<<<<< HEAD
 ## Sprint (2023-02-17 - 2023-02-03)
 
 - Move Rotating log file maximum size and backup count to config variables ([#1388](https://github.com/ScilifelabDataCentre/dds_web/pull/1388))
+- Workflow: Scan branch with trivy ([#1377](https://github.com/ScilifelabDataCentre/dds_web/pull/1377))
 - Dependencies bumped ([#1387](https://github.com/ScilifelabDataCentre/dds_web/pull/1387))
   - Werkzeug: 2.0.3 --> 2.2.3 (CVE-2023-25577)
   - MarkupSafe: 2.0.1 --> 2.1.1 (prior bumps)
   - Flask-Login: 0.5.0 --> 0.6.2 (prior bumps)
   - Flask: 2.0.2 --> 2.0.3 (prior bumps)
-  - Cryptography: 36.0.1 --> 39.0.1 (CVE-2023-0286)
-=======
-## Sprint (2023-02-17 - 2023-03-03)
-
-- Move Rotating log file maximum size and backup count to config variables ([#1388](https://github.com/ScilifelabDataCentre/dds_web/pull/1388))
-- Workflow: Scan branch with trivy ([#1377](https://github.com/ScilifelabDataCentre/dds_web/pull/1377))
->>>>>>> dd3b9907
+  - Cryptography: 36.0.1 --> 39.0.1 (CVE-2023-0286)