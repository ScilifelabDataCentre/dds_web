# Data Delivery System Web / API: Changelog
<<<<<<< HEAD

Please add a _short_ line describing the PR you make, if the PR implements a specific feature or functionality, or refactor. Not needed if you add very small and unnoticable changes.

- [PR891](https://github.com/ScilifelabDataCentre/dds_web/pull/891) changed and fixed the implementation of password reset.
=======
Please add a _short_ line describing the PR you make, if the PR implements a specific feature or functionality, or refactor. Not needed if you add very small and unnoticable changes.

## Sprint (2022-02-09 - 2022-02-23)
* Secure operations that require cryptographic keys are protected for each user with the user's password ([#889](https://github.com/ScilifelabDataCentre/dds_web/pull/889))
>>>>>>> 7430bd6b
<|MERGE_RESOLUTION|>--- conflicted
+++ resolved
@@ -1,12 +1,9 @@
 # Data Delivery System Web / API: Changelog
-<<<<<<< HEAD
 
 Please add a _short_ line describing the PR you make, if the PR implements a specific feature or functionality, or refactor. Not needed if you add very small and unnoticable changes.
 
-- [PR891](https://github.com/ScilifelabDataCentre/dds_web/pull/891) changed and fixed the implementation of password reset.
-=======
-Please add a _short_ line describing the PR you make, if the PR implements a specific feature or functionality, or refactor. Not needed if you add very small and unnoticable changes.
+## Sprint (2022-02-09 - 2022-02-23)
 
-## Sprint (2022-02-09 - 2022-02-23)
 * Secure operations that require cryptographic keys are protected for each user with the user's password ([#889](https://github.com/ScilifelabDataCentre/dds_web/pull/889))
->>>>>>> 7430bd6b
+
+* Changed and fixed the implementation of password reset ([#891](https://github.com/ScilifelabDataCentre/dds_web/pull/891)