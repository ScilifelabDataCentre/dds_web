--- conflicted
+++ resolved
@@ -1,10 +1,5 @@
 from datetime import timedelta
 import flask
-<<<<<<< HEAD
-from unittest import mock
-from unittest.mock import MagicMock
-import typing
-=======
 import flask_mail
 import unittest
 import pathlib
@@ -17,7 +12,6 @@
 from unittest.mock import MagicMock
 from pyfakefs.fake_filesystem import FakeFilesystem
 import freezegun
->>>>>>> 87f2c0a2
 
 from dds_web import db
 from dds_web.database import models
