import flask_mail
import http
import json
import sqlalchemy
from dds_web import db
from dds_web.database import models
import tests
import pytest
import unittest
import marshmallow

existing_project = "public_project_id"
existing_project_2 = "second_public_project_id"
first_new_email = {"email": "first_test_email@mailtrap.io"}
first_new_user = {**first_new_email, "role": "Researcher"}
first_new_owner = {**first_new_email, "role": "Project Owner"}
first_new_user_existing_project = {**first_new_user, "project": "public_project_id"}
first_new_user_extra_args = {**first_new_user, "extra": "test"}
first_new_user_invalid_role = {**first_new_email, "role": "Invalid Role"}
first_new_user_invalid_email = {"email": "first_invalid_email", "role": first_new_user["role"]}
existing_invite = {"email": "existing_invite_email@mailtrap.io", "role": "Researcher"}
new_unit_admin = {"email": "new_unit_admin@mailtrap.io", "role": "Super Admin"}
new_unit_user = {"email": "new_unit_user@mailtrap.io", "role": "Unit Personnel"}
existing_research_user = {"email": "researchuser2@mailtrap.io", "role": "Researcher"}
existing_research_user_owner = {"email": "researchuser2@mailtrap.io", "role": "Project Owner"}
existing_research_user_to_existing_project = {
    **existing_research_user,
    "project": "public_project_id",
}
existing_research_user_to_nonexistent_proj = {
    **existing_research_user,
    "project": "not_a_project_id",
}
change_owner_existing_user = {
    "email": "researchuser@mailtrap.io",
    "role": "Project Owner",
    "project": "public_project_id",
}
submit_with_same_ownership = {
    **existing_research_user_owner,
    "project": "second_public_project_id",
}

# Inviting Users ################################################################# Inviting Users #
def test_add_user_with_researcher(client):
    response = client.post(
        tests.DDSEndpoint.USER_ADD,
        headers=tests.UserAuth(tests.USER_CREDENTIALS["researchuser"]).token(client),
        data=json.dumps(first_new_user),
        content_type="application/json",
    )
    assert response.status_code == http.HTTPStatus.FORBIDDEN
    invited_user = models.Invite.query.filter_by(email=first_new_user["email"]).one_or_none()
    assert invited_user is None


def test_add_user_with_unituser_no_role(client):
    response = client.post(
        tests.DDSEndpoint.USER_ADD,
        headers=tests.UserAuth(tests.USER_CREDENTIALS["unitadmin"]).token(client),
        data=json.dumps(first_new_email),
        content_type="application/json",
    )
    assert response.status_code == http.HTTPStatus.BAD_REQUEST
    invited_user = models.Invite.query.filter_by(email=first_new_email["email"]).one_or_none()
    assert invited_user is None


def test_add_user_with_unitadmin_with_extraargs(client):
    response = client.post(
        tests.DDSEndpoint.USER_ADD,
        headers=tests.UserAuth(tests.USER_CREDENTIALS["unitadmin"]).token(client),
        data=json.dumps(first_new_user_extra_args),
        content_type="application/json",
    )
    assert response.status_code == http.HTTPStatus.OK
    invited_user = models.Invite.query.filter_by(
        email=first_new_user_extra_args["email"]
    ).one_or_none()
    assert invited_user


def test_add_user_with_unitadmin_and_invalid_role(client):
    response = client.post(
        tests.DDSEndpoint.USER_ADD,
        headers=tests.UserAuth(tests.USER_CREDENTIALS["unitadmin"]).token(client),
        data=json.dumps(first_new_user_invalid_role),
        content_type="application/json",
    )
    assert response.status_code == http.HTTPStatus.BAD_REQUEST
    invited_user = models.Invite.query.filter_by(
        email=first_new_user_invalid_role["email"]
    ).one_or_none()
    assert invited_user is None


def test_add_user_with_unitadmin_and_invalid_email(client):
    with unittest.mock.patch.object(flask_mail.Mail, "send") as mock_mail_send:
        with pytest.raises(marshmallow.ValidationError):
            response = client.post(
                tests.DDSEndpoint.USER_ADD,
                headers=tests.UserAuth(tests.USER_CREDENTIALS["unitadmin"]).token(client),
                data=json.dumps(first_new_user_invalid_email),
                content_type="application/json",
            )
        # An email is always sent when receiving the partial token
        mock_mail_send.assert_called_once()

    invited_user = models.Invite.query.filter_by(
        email=first_new_user_invalid_email["email"]
    ).one_or_none()
    assert invited_user is None


def test_add_user_with_unitadmin(client):
    with unittest.mock.patch.object(flask_mail.Mail, "send") as mock_mail_send:
        response = client.post(
            tests.DDSEndpoint.USER_ADD,
            headers=tests.UserAuth(tests.USER_CREDENTIALS["unitadmin"]).token(client),
            data=json.dumps(first_new_user),
            content_type="application/json",
        )
        # One mail sent for partial token and one for the invite
        assert mock_mail_send.call_count == 2

    assert response.status_code == http.HTTPStatus.OK

    invited_user = models.Invite.query.filter_by(email=first_new_user["email"]).one_or_none()
    assert invited_user
    assert invited_user.email == first_new_user["email"]
    assert invited_user.role == first_new_user["role"]

    assert invited_user.nonce is not None
    assert invited_user.public_key is not None
    assert invited_user.private_key is not None
    assert invited_user.project_invite_keys == []

    # Repeating the invite should not send a new invite:
    with unittest.mock.patch.object(flask_mail.Mail, "send") as mock_mail_send:
        response = client.post(
            tests.DDSEndpoint.USER_ADD,
            headers=tests.UserAuth(tests.USER_CREDENTIALS["unitadmin"]).token(client),
            data=json.dumps(first_new_user),
            content_type="application/json",
        )
        # No new mail should be sent for the token and neither for an invite
        assert mock_mail_send.call_count == 0
    assert response.status_code == http.HTTPStatus.BAD_REQUEST
    message = response.json.get("message")
    assert "user was already added to the system" in message


def test_add_unit_user_with_unitadmin(client):
    with unittest.mock.patch.object(flask_mail.Mail, "send") as mock_mail_send:
        response = client.post(
            tests.DDSEndpoint.USER_ADD,
            headers=tests.UserAuth(tests.USER_CREDENTIALS["unitadmin"]).token(client),
            data=json.dumps(new_unit_user),
            content_type="application/json",
        )
        # One mail sent for partial token and one for the invite
        assert mock_mail_send.call_count == 2

    assert response.status_code == http.HTTPStatus.OK

    invited_user = models.Invite.query.filter_by(email=new_unit_user["email"]).one_or_none()
    assert invited_user
    assert invited_user.email == new_unit_user["email"]
    assert invited_user.role == new_unit_user["role"]

    assert invited_user.nonce is not None
    assert invited_user.public_key is not None
    assert invited_user.private_key is not None

    project_invite_keys = invited_user.project_invite_keys
    number_of_asserted_projects = 0
    for project_invite_key in project_invite_keys:
        if (
            project_invite_key.project.public_id == "public_project_id"
            or project_invite_key.project.public_id == "unused_project_id"
            or project_invite_key.project.public_id == "restricted_project_id"
            or project_invite_key.project.public_id == "second_public_project_id"
            or project_invite_key.project.public_id == "file_testing_project"
        ):
            number_of_asserted_projects += 1
    assert len(project_invite_keys) == number_of_asserted_projects
    assert len(project_invite_keys) == len(invited_user.unit.projects)
    assert len(project_invite_keys) == 5

    with unittest.mock.patch.object(flask_mail.Mail, "send") as mock_mail_send:
        response = client.post(
            tests.DDSEndpoint.USER_ADD,
            headers=tests.UserAuth(tests.USER_CREDENTIALS["unitadmin"]).token(client),
            data=json.dumps(new_unit_user),
            content_type="application/json",
        )
        # No new mail should be sent for the token and neither for an invite
        assert mock_mail_send.call_count == 0

    assert response.status_code == http.HTTPStatus.BAD_REQUEST
    message = response.json.get("message")
    assert "user was already added to the system" in message


def test_add_user_with_superadmin(client):
    with unittest.mock.patch.object(flask_mail.Mail, "send") as mock_mail_send:
        response = client.post(
            tests.DDSEndpoint.USER_ADD,
            headers=tests.UserAuth(tests.USER_CREDENTIALS["superadmin"]).token(client),
            data=json.dumps(first_new_user),
            content_type="application/json",
        )
        # One mail sent for partial token and one for the invite
        assert mock_mail_send.call_count == 2

    assert response.status_code == http.HTTPStatus.OK

    invited_user = models.Invite.query.filter_by(email=first_new_user["email"]).one_or_none()
    assert invited_user
    assert invited_user.email == first_new_user["email"]
    assert invited_user.role == first_new_user["role"]

    with unittest.mock.patch.object(flask_mail.Mail, "send") as mock_mail_send:
        response = client.post(
            tests.DDSEndpoint.USER_ADD,
            headers=tests.UserAuth(tests.USER_CREDENTIALS["superadmin"]).token(client),
            data=json.dumps(first_new_user),
            content_type="application/json",
        )
        # No new mail should be sent for the token and neither for an invite
        assert mock_mail_send.call_count == 0

    assert response.status_code == http.HTTPStatus.BAD_REQUEST
    message = response.json.get("message")
    assert "user was already added to the system" in message


def test_add_user_existing_email_no_project(client):
    invited_user = models.Invite.query.filter_by(
        email=existing_invite["email"], role=existing_invite["role"]
    ).one_or_none()
    assert invited_user
    response = client.post(
        tests.DDSEndpoint.USER_ADD,
        headers=tests.UserAuth(tests.USER_CREDENTIALS["unitadmin"]).token(client),
        data=json.dumps(existing_invite),
        content_type="application/json",
    )
    assert response.status_code == http.HTTPStatus.BAD_REQUEST


def test_add_unitadmin_user_with_unitpersonnel_permission_denied(client):
    response = client.post(
        tests.DDSEndpoint.USER_ADD,
        headers=tests.UserAuth(tests.USER_CREDENTIALS["unituser"]).token(client),
        data=json.dumps(new_unit_admin),
        content_type="application/json",
    )
    assert response.status_code == http.HTTPStatus.FORBIDDEN

    invited_user = models.Invite.query.filter_by(email=new_unit_admin["email"]).one_or_none()
    assert invited_user is None


# Add existing users to projects ################################# Add existing users to projects #
def test_add_existing_user_without_project(client):
    response = client.post(
        tests.DDSEndpoint.USER_ADD,
        headers=tests.UserAuth(tests.USER_CREDENTIALS["unituser"]).token(client),
        data=json.dumps(existing_research_user),
        content_type="application/json",
    )
    assert response.status_code == http.HTTPStatus.BAD_REQUEST


def test_research_user_cannot_add_existing_user_to_existing_project(client):
    user_copy = existing_research_user_to_existing_project.copy()
    project_id = user_copy.pop("project")

    project = models.Project.query.filter_by(public_id=project_id).one_or_none()
    user = models.Email.query.filter_by(
        email=existing_research_user_to_existing_project["email"]
    ).one_or_none()
    project_user_before_addition = models.ProjectUsers.query.filter(
        sqlalchemy.and_(
            models.ProjectUsers.user_id == user.user_id,
            models.ProjectUsers.project_id == project.id,
        )
    ).one_or_none()
    assert project_user_before_addition is None

    response = client.post(
        tests.DDSEndpoint.USER_ADD,
        headers=tests.UserAuth(tests.USER_CREDENTIALS["researchuser"]).token(client),
        query_string={"project": project_id},
        data=json.dumps(user_copy),
        content_type="application/json",
    )
    assert response.status_code == http.HTTPStatus.FORBIDDEN

    project_user_after_addition = models.ProjectUsers.query.filter(
        sqlalchemy.and_(
            models.ProjectUsers.user_id == user.user_id,
            models.ProjectUsers.project_id == project.id,
        )
    ).one_or_none()
    assert project_user_after_addition is None


# projectowner adds researchuser2 to projects[0]
def test_project_owner_can_add_existing_user_to_existing_project(client):
    user_copy = existing_research_user_to_existing_project.copy()
    project_id = user_copy.pop("project")

    project = models.Project.query.filter_by(public_id=project_id).one_or_none()
    user = models.Email.query.filter_by(
        email=existing_research_user_to_existing_project["email"]
    ).one_or_none()
    project_user_before_addition = models.ProjectUsers.query.filter(
        sqlalchemy.and_(
            models.ProjectUsers.user_id == user.user_id,
            models.ProjectUsers.project_id == project.id,
        )
    ).one_or_none()
    assert project_user_before_addition is None

    response = client.post(
        tests.DDSEndpoint.USER_ADD,
        headers=tests.UserAuth(tests.USER_CREDENTIALS["projectowner"]).token(client),
        query_string={"project": project_id},
        data=json.dumps(user_copy),
        content_type="application/json",
    )
    assert response.status_code == http.HTTPStatus.OK

    project_user_after_addition = models.ProjectUsers.query.filter(
        sqlalchemy.and_(
            models.ProjectUsers.user_id == user.user_id,
            models.ProjectUsers.project_id == project.id,
        )
    ).one_or_none()
    assert project_user_after_addition is not None


def test_add_existing_user_to_existing_project(client):
    user_copy = existing_research_user_to_existing_project.copy()
    project_id = user_copy.pop("project")

    project = models.Project.query.filter_by(public_id=project_id).one_or_none()
    user = models.Email.query.filter_by(
        email=existing_research_user_to_existing_project["email"]
    ).one_or_none()
    project_user_before_addition = models.ProjectUsers.query.filter(
        sqlalchemy.and_(
            models.ProjectUsers.user_id == user.user_id,
            models.ProjectUsers.project_id == project.id,
        )
    ).one_or_none()
    assert project_user_before_addition is None

    response = client.post(
        tests.DDSEndpoint.USER_ADD,
        headers=tests.UserAuth(tests.USER_CREDENTIALS["unituser"]).token(client),
        query_string={"project": project_id},
        data=json.dumps(user_copy),
        content_type="application/json",
    )
    assert response.status_code == http.HTTPStatus.OK

    project_user_after_addition = models.ProjectUsers.query.filter(
        sqlalchemy.and_(
            models.ProjectUsers.user_id == user.user_id,
            models.ProjectUsers.project_id == project.id,
        )
    ).one_or_none()
    assert project_user_after_addition


def test_add_existing_user_to_existing_project_after_release(client):
    user_copy = existing_research_user_to_existing_project.copy()
    project_id = user_copy.pop("project")

    project = models.Project.query.filter_by(public_id=project_id).one_or_none()
    user = models.Email.query.filter_by(
        email=existing_research_user_to_existing_project["email"]
    ).one_or_none()
    project_user_before_addition = models.ProjectUsers.query.filter(
        sqlalchemy.and_(
            models.ProjectUsers.user_id == user.user_id,
            models.ProjectUsers.project_id == project.id,
        )
    ).one_or_none()
    assert project_user_before_addition is None

    # release project
    response = client.post(
        tests.DDSEndpoint.PROJECT_STATUS,
        headers=tests.UserAuth(tests.USER_CREDENTIALS["unituser"]).token(client),
        query_string={"project": project_id},
        data=json.dumps({"new_status": "Available"}),
        content_type="application/json",
    )
    assert response.status_code == http.HTTPStatus.OK
    assert project.current_status == "Available"

    response = client.post(
        tests.DDSEndpoint.USER_ADD,
        headers=tests.UserAuth(tests.USER_CREDENTIALS["unituser"]).token(client),
        query_string={"project": project_id},
        data=json.dumps(user_copy),
        content_type="application/json",
    )
    assert response.status_code == http.HTTPStatus.OK

    project_user_after_addition = models.ProjectUsers.query.filter(
        sqlalchemy.and_(
            models.ProjectUsers.user_id == user.user_id,
            models.ProjectUsers.project_id == project.id,
        )
    ).one_or_none()
    assert project_user_after_addition


def test_add_existing_user_to_nonexistent_proj(client):
    user_copy = existing_research_user_to_nonexistent_proj.copy()
    project = user_copy.pop("project")
    response = client.post(
        tests.DDSEndpoint.USER_ADD,
        headers=tests.UserAuth(tests.USER_CREDENTIALS["unituser"]).token(client),
        query_string={"project": project},
        data=json.dumps(user_copy),
        content_type="application/json",
    )
    assert response.status_code == http.HTTPStatus.BAD_REQUEST


def test_existing_user_change_ownership(client):
    project = models.Project.query.filter_by(
        public_id=change_owner_existing_user["project"]
    ).one_or_none()
    user = models.Email.query.filter_by(email=change_owner_existing_user["email"]).one_or_none()
    project_user = models.ProjectUsers.query.filter(
        sqlalchemy.and_(
            models.ProjectUsers.user_id == user.user_id,
            models.ProjectUsers.project_id == project.id,
        )
    ).one_or_none()

    assert not project_user.owner

    user_new_owner_status = change_owner_existing_user.copy()
    project = user_new_owner_status.pop("project")
    response = client.post(
        tests.DDSEndpoint.USER_ADD,
        headers=tests.UserAuth(tests.USER_CREDENTIALS["unituser"]).token(client),
        query_string={"project": project},
        data=json.dumps(user_new_owner_status),
        content_type="application/json",
    )

    assert response.status_code == http.HTTPStatus.OK

    db.session.refresh(project_user)

    assert project_user.owner


def test_existing_user_change_ownership_same_permissions(client):
    user_same_ownership = submit_with_same_ownership.copy()
    project = user_same_ownership.pop("project")
    response = client.post(
        tests.DDSEndpoint.USER_ADD,
        headers=tests.UserAuth(tests.USER_CREDENTIALS["unituser"]).token(client),
        query_string={"project": project},
        data=json.dumps(user_same_ownership),
        content_type="application/json",
    )
    assert response.status_code == http.HTTPStatus.FORBIDDEN


def test_add_existing_user_with_unsuitable_role(client):
    user_with_unsuitable_role = existing_research_user_to_existing_project.copy()
    user_with_unsuitable_role["role"] = "Unit Admin"
    project = user_with_unsuitable_role.pop("project")
    response = client.post(
        tests.DDSEndpoint.USER_ADD,
        headers=tests.UserAuth(tests.USER_CREDENTIALS["unituser"]).token(client),
        query_string={"project": project},
        data=json.dumps(user_with_unsuitable_role),
        content_type="application/json",
    )
    assert response.status_code == http.HTTPStatus.FORBIDDEN


# Invite to project ########################################################### Invite to project #


def test_invite_with_project_by_unituser(client):
    "Test that a new invite including a project can be created"

    project = existing_project
    response = client.post(
        tests.DDSEndpoint.USER_ADD,
        headers=tests.UserAuth(tests.USER_CREDENTIALS["unituser"]).token(client),
        query_string={"project": project},
        data=json.dumps(first_new_user),
        content_type="application/json",
    )
    assert response.status_code == http.HTTPStatus.OK

    invited_user = models.Invite.query.filter_by(email=first_new_user["email"]).one_or_none()
    assert invited_user
    assert invited_user.email == first_new_user["email"]
    assert invited_user.role == first_new_user["role"]

    assert invited_user.nonce is not None
    assert invited_user.public_key is not None
    assert invited_user.private_key is not None

    project_invite_keys = invited_user.project_invite_keys
    assert len(project_invite_keys) == 1
    assert project_invite_keys[0].project.public_id == project
    assert not project_invite_keys[0].owner


def test_add_project_to_existing_invite_by_unituser(client):
    "Test that a project can be associated with an existing invite"

    # Create invite upfront

    project = existing_project
    response = client.post(
        tests.DDSEndpoint.USER_ADD,
        headers=tests.UserAuth(tests.USER_CREDENTIALS["unituser"]).token(client),
        data=json.dumps(first_new_user),
        content_type="application/json",
    )
    assert response.status_code == http.HTTPStatus.OK

    invited_user = models.Invite.query.filter_by(email=first_new_user["email"]).one_or_none()

    # Check that the invite has no projects yet

    assert invited_user
    assert len(invited_user.project_invite_keys) == 0

    # Add project to existing invite

    response = client.post(
        tests.DDSEndpoint.USER_ADD,
        headers=tests.UserAuth(tests.USER_CREDENTIALS["unituser"]).token(client),
        query_string={"project": project},
        data=json.dumps(first_new_user),
        content_type="application/json",
    )

    assert response.status_code == http.HTTPStatus.OK

    # Check that the invite has now a project association
    project_invite_keys = invited_user.project_invite_keys
    assert len(project_invite_keys) == 1
    assert project_invite_keys[0].project.public_id == project
    assert not project_invite_keys[0].owner


def test_update_project_to_existing_invite_by_unituser(client):
    "Test that project ownership can be updated for an existing invite"

    # Create Invite upfront

    project = existing_project
    response = client.post(
        tests.DDSEndpoint.USER_ADD,
        headers=tests.UserAuth(tests.USER_CREDENTIALS["unituser"]).token(client),
        query_string={"project": project},
        data=json.dumps(first_new_user),
        content_type="application/json",
    )
    assert response.status_code == http.HTTPStatus.OK

    project_obj = models.Project.query.filter_by(public_id=existing_project).one_or_none()
    invite_obj = models.Invite.query.filter_by(email=first_new_user["email"]).one_or_none()

    project_invite = models.ProjectInviteKeys.query.filter(
        sqlalchemy.and_(
<<<<<<< HEAD
            models.ProjectInviteKeys.invite_id == invite_obj.id,
            models.ProjectUserKeys.project_id == project_obj.id,
=======
            models.ProjectInvites.invite_id == invite_obj.id,
            models.ProjectInvites.project_id == project_obj.id,
>>>>>>> 22bd4b4a
        )
    ).one_or_none()

    assert project_invite
    assert not project_invite.owner

    response = client.post(
        tests.DDSEndpoint.USER_ADD,
        headers=tests.UserAuth(tests.USER_CREDENTIALS["unituser"]).token(client),
        query_string={"project": project},
        data=json.dumps(first_new_owner),
        content_type="application/json",
    )

    assert response.status_code == http.HTTPStatus.OK

    db.session.refresh(project_invite)

    assert project_invite.owner


def test_invited_as_owner_and_researcher_to_different_project(client):
    "Test that an invite can be owner of one project and researcher of another"

    # Create Invite upfront as owner

    project = existing_project
    response = client.post(
        tests.DDSEndpoint.USER_ADD,
        headers=tests.UserAuth(tests.USER_CREDENTIALS["unituser"]).token(client),
        query_string={"project": project},
        data=json.dumps(first_new_owner),
        content_type="application/json",
    )
    assert response.status_code == http.HTTPStatus.OK

    # Perform second invite as researcher
    project2 = existing_project_2
    response = client.post(
        tests.DDSEndpoint.USER_ADD,
        headers=tests.UserAuth(tests.USER_CREDENTIALS["unituser"]).token(client),
        query_string={"project": project2},
        data=json.dumps(first_new_user),
        content_type="application/json",
    )
    assert response.status_code == http.HTTPStatus.OK

    project_obj_owner = models.Project.query.filter_by(public_id=existing_project).one_or_none()
    project_obj_not_owner = models.Project.query.filter_by(
        public_id=existing_project_2
    ).one_or_none()

    invite_obj = models.Invite.query.filter_by(email=first_new_user["email"]).one_or_none()

    project_invite_owner = models.ProjectInvites.query.filter(
        sqlalchemy.and_(
            models.ProjectInvites.invite_id == invite_obj.id,
            models.ProjectInvites.project_id == project_obj_owner.id,
        )
    ).one_or_none()

    assert project_invite_owner
    assert project_invite_owner.owner

    project_invite_not_owner = models.ProjectInvites.query.filter(
        sqlalchemy.and_(
            models.ProjectInvites.invite_id == invite_obj.id,
            models.ProjectInvites.project_id == project_obj_not_owner.id,
        )
    ).one_or_none()

    assert project_invite_not_owner
    assert not project_invite_not_owner.owner

    # Owner or not should not be stored on the invite
    assert invite_obj.role == "Researcher"


def test_invite_to_project_by_project_owner(client):
    "Test that a project owner can invite to its project"

    project = existing_project
    response = client.post(
        tests.DDSEndpoint.USER_ADD,
        headers=tests.UserAuth(tests.USER_CREDENTIALS["projectowner"]).token(client),
        query_string={"project": project},
        data=json.dumps(first_new_user),
        content_type="application/json",
    )
    assert response.status_code == http.HTTPStatus.OK

    invited_user = models.Invite.query.filter_by(email=first_new_user["email"]).one_or_none()
    assert invited_user
    assert invited_user.email == first_new_user["email"]
    assert invited_user.role == first_new_user["role"]

    assert invited_user.nonce is not None
    assert invited_user.public_key is not None
    assert invited_user.private_key is not None

    project_invite_keys = invited_user.project_invite_keys
    assert len(project_invite_keys) == 1
    assert project_invite_keys[0].project.public_id == project
    assert not project_invite_keys[0].owner<|MERGE_RESOLUTION|>--- conflicted
+++ resolved
@@ -583,13 +583,8 @@
 
     project_invite = models.ProjectInviteKeys.query.filter(
         sqlalchemy.and_(
-<<<<<<< HEAD
             models.ProjectInviteKeys.invite_id == invite_obj.id,
             models.ProjectUserKeys.project_id == project_obj.id,
-=======
-            models.ProjectInvites.invite_id == invite_obj.id,
-            models.ProjectInvites.project_id == project_obj.id,
->>>>>>> 22bd4b4a
         )
     ).one_or_none()
 
