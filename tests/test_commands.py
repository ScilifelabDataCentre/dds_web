# Imports

# Standard
import typing
from unittest import mock
from unittest.mock import patch, mock_open
from unittest.mock import PropertyMock
from unittest.mock import MagicMock
import os
import pytest
from _pytest.logging import LogCaptureFixture
import logging
from datetime import datetime, timedelta
import pathlib
import csv
from dateutil.relativedelta import relativedelta
import json

# Installed
import click
from pyfakefs.fake_filesystem import FakeFilesystem
import flask_mail
import freezegun
import rich.prompt
import sqlalchemy

# Own
from dds_web.commands import (
    fill_db_wrapper,
    create_new_unit,
    update_uploaded_file_with_log,
    monitor_usage,
    set_available_to_expired,
    set_expired_to_archived,
    delete_invites,
    monthly_usage,
    collect_stats,
    lost_files_s3_db,
    update_unit_sto4,
    update_unit_quota,
    send_usage,
    restart_redis_worker,
)
from dds_web.database import models
from dds_web import db, mail
from dds_web.utils import current_time

# Tools


def mock_commit():
    return


def mock_no_project():
    return None


def mock_unit_size():
    return 100


# fill_db_wrapper


def test_fill_db_wrapper_production(client, runner, capfd: LogCaptureFixture) -> None:
    """Run init-db with the production argument."""
    _: click.testing.Result = runner.invoke(fill_db_wrapper, ["production"])
    _, err = capfd.readouterr()
    assert "already exists, not creating user" in err


def test_fill_db_wrapper_devsmall(client, runner, capfd: LogCaptureFixture) -> None:
    """Run init-db with the dev-small argument."""
    _: click.testing.Result = runner.invoke(fill_db_wrapper, ["dev-small"])
    _, err = capfd.readouterr()
    assert "Initializing development db" in err
    assert "DB filled" not in err  # DB already filled, duplicates.


# def test_fill_db_wrapper_devbig(client, runner) -> None:
#     """Run init-db with the dev-big argument."""
#     result: click.testing.Result = runner.invoke(fill_db_wrapper, ["dev-big"])
#     assert result.exit_code == 1

# create_new_unit


def create_command_options_from_dict(options: typing.Dict) -> typing.List:
    """Create a list with options and values from a dict."""
    # Create command options
    command_options: typing.List = []
    for key, val in options.items():
        command_options.append(f"--{key}")
        command_options.append(val)

    return command_options


correct_unit: typing.Dict = {
    "name": "newname",
    "public_id": "newpublicid",
    "external_display_name": "newexternaldisplay",
    "contact_email": "newcontact@mail.com",
    "internal_ref": "newinternalref",
    "safespring_endpoint": "newsafespringendpoint",
    "safespring_name": "newsafespringname",
    "safespring_access": "newsafespringaccess",
    "safespring_secret": "newsafespringsecret",
    "days_in_available": 45,
    "days_in_expired": 15,
    "quota": 80,
}


def test_create_new_unit_public_id_too_long(client, runner, capfd: LogCaptureFixture) -> None:
    """Create new unit, public_id too long."""
    # Change public_id
    incorrect_unit: typing.Dict = correct_unit.copy()
    incorrect_unit["public_id"] = "public" * 10

    # Get command options
    command_options = create_command_options_from_dict(options=incorrect_unit)

    # Run command
    _: click.testing.Result = runner.invoke(create_new_unit, command_options)

    # Get log output
    _, err = capfd.readouterr()
    assert "The 'public_id' can be a maximum of 50 characters" in err

    # Verify that unit doesn't exist
    assert (
        not db.session.query(models.Unit).filter(models.Unit.name == incorrect_unit["name"]).all()
    )


def test_create_new_unit_incorrect_warning_level(client, runner, capfd: LogCaptureFixture) -> None:
    """Create new unit, warning level is not a float between 0.0 and 1.0"""
    # Change public_id
    incorrect_unit: typing.Dict = correct_unit.copy()
    incorrect_unit["warn-at"] = 30

    # Get command options
    command_options = create_command_options_from_dict(options=incorrect_unit)

    # Run command
    result: click.testing.Result = runner.invoke(create_new_unit, command_options)

    assert result.exit_code != 0  # No sucess
    # Verify that unit doesn't exist
    assert (
        not db.session.query(models.Unit).filter(models.Unit.name == incorrect_unit["name"]).all()
    )


def test_create_new_unit_public_id_incorrect_characters(
    client, runner, capfd: LogCaptureFixture
) -> None:
    """Create new unit, public_id has invalid characters (here _)."""
    # Change public_id
    incorrect_unit: typing.Dict = correct_unit.copy()
    incorrect_unit["public_id"] = "new_public_id"

    # Get command options
    command_options = create_command_options_from_dict(options=incorrect_unit)

    # Run command
    _: click.testing.Result = runner.invoke(create_new_unit, command_options)

    # Get log output_
    _, err = capfd.readouterr()
    assert "The 'public_id' can only contain letters, numbers, dots (.) and hyphens (-)." in err

    # Verify that unit doesn't exist
    assert (
        not db.session.query(models.Unit).filter(models.Unit.name == incorrect_unit["name"]).all()
    )


def test_create_new_unit_public_id_starts_with_dot(
    client, runner, capfd: LogCaptureFixture
) -> None:
    """Create new unit, public_id starts with invalid character (. or -)."""
    # Change public_id
    incorrect_unit: typing.Dict = correct_unit.copy()
    incorrect_unit["public_id"] = ".newpublicid"

    # Get command options
    command_options = create_command_options_from_dict(options=incorrect_unit)

    # Run command
    _: click.testing.Result = runner.invoke(create_new_unit, command_options)

    # Get log output
    _, err = capfd.readouterr()
    assert "The 'public_id' must begin with a letter or number." in err

    # Verify that the unit doesn't exist
    assert (
        not db.session.query(models.Unit).filter(models.Unit.name == incorrect_unit["name"]).all()
    )

    # Change public_id again
    incorrect_unit["public_id"] = "-newpublicid"

    # Get command options
    command_options = create_command_options_from_dict(options=incorrect_unit)

    # Run command
    _: click.testing.Result = runner.invoke(create_new_unit, command_options)

    # Get log output
    _, err = capfd.readouterr()
    assert "The 'public_id' must begin with a letter or number." in err

    # Verify that the unit doesn't exist
    assert (
        not db.session.query(models.Unit).filter(models.Unit.name == incorrect_unit["name"]).all()
    )


def test_create_new_unit_public_id_too_many_dots(client, runner, capfd: LogCaptureFixture) -> None:
    """Create new unit, public_id has invalid number of dots."""
    # Change public_id
    incorrect_unit: typing.Dict = correct_unit.copy()
    incorrect_unit["public_id"] = "new.public..id"

    # Get command options
    command_options = create_command_options_from_dict(options=incorrect_unit)

    # Run command
    _: click.testing.Result = runner.invoke(create_new_unit, command_options)

    # Get log output
    _, err = capfd.readouterr()
    assert "The 'public_id' should not contain more than two dots." in err

    # Verify that the unit doesn't exist
    assert (
        not db.session.query(models.Unit).filter(models.Unit.name == incorrect_unit["name"]).all()
    )


def test_create_new_unit_public_id_invalid_start(client, runner, capfd: LogCaptureFixture) -> None:
    """Create new unit, public_id starts with prefix."""
    # Change public_id
    incorrect_unit: typing.Dict = correct_unit.copy()
    incorrect_unit["public_id"] = "xn--newpublicid"

    # Get command options
    command_options = create_command_options_from_dict(options=incorrect_unit)

    # Run command
    _: click.testing.Result = runner.invoke(create_new_unit, command_options)

    # Get log output
    _, err = capfd.readouterr()
    assert "The 'public_id' cannot begin with the 'xn--' prefix." in err

    # Verify that the unit doesn't exist
    assert (
        not db.session.query(models.Unit).filter(models.Unit.name == incorrect_unit["name"]).all()
    )


def test_create_new_unit_success(client, runner, capfd: LogCaptureFixture) -> None:
    """Create new unit, public_id starts with prefix."""
    # Get command options
    command_options = create_command_options_from_dict(options=correct_unit)

    with patch("dds_web.db.session.commit", mock_commit):
        # Run command
        _: click.testing.Result = runner.invoke(create_new_unit, command_options)

    _, err = capfd.readouterr()
    assert f"Unit '{correct_unit['name']}' created" in err

    new_unit = (
        db.session.query(models.Unit).filter(models.Unit.name == correct_unit["name"]).one_or_none()
    )

    # Check that the different attributes have been set up

    assert new_unit.public_id == correct_unit["public_id"]
    assert new_unit.external_display_name == correct_unit["external_display_name"]
    assert new_unit.contact_email == correct_unit["contact_email"]
    assert new_unit.internal_ref
    assert new_unit.sto4_start_time
    assert new_unit.sto4_endpoint == correct_unit["safespring_endpoint"]
    assert new_unit.sto4_name == correct_unit["safespring_name"]
    assert new_unit.sto4_access == correct_unit["safespring_access"]
    assert new_unit.sto4_secret == correct_unit["safespring_secret"]
    assert new_unit.days_in_available
    assert new_unit.days_in_expired
    assert new_unit.quota == correct_unit["quota"]
    assert new_unit.warning_level


# update_unit_sto4


def test_update_unit_sto4_no_such_unit(client, runner, capfd: LogCaptureFixture) -> None:
    """Try to update a non existent unit -> Error."""
    # Create command options
    command_options: typing.List = [
        "--unit-id",
        "unitdoesntexist",
        "--sto4-endpoint",
        "endpoint_sto4",
        "--sto4-name",
        "name_sto4",
        "--sto4-access",
        "access_sto4",
        "--sto4-secret",
        "secret_sto4",
    ]

    # Run command
    result: click.testing.Result = runner.invoke(update_unit_sto4, command_options)
    assert result.exit_code == 0
    assert not result.output

    # Get logging
    _, err = capfd.readouterr()

    # Verify message
    assert f"There is no unit with the public ID '{command_options[1]}'." in err


def test_update_unit_sto4_start_time_exists_mock_prompt_False(
    client, runner, capfd: LogCaptureFixture
) -> None:
    """Start time already recorded. Answer no to prompt about update anyway. No changes should be made."""
    # Get existing unit
    unit: models.Unit = models.Unit.query.first()
    unit_id: str = unit.public_id

    # Get sto4 info from start
    sto4_endpoint_original = unit.sto4_endpoint
    sto4_name_original = unit.sto4_name
    sto4_access_original = unit.sto4_access
    sto4_secret_original = unit.sto4_secret
    sto4_info_original = [
        sto4_endpoint_original,
        sto4_name_original,
        sto4_access_original,
        sto4_secret_original,
    ]
    assert sto4_info_original == [None, None, None, None]

    # Set sto4 start time
    unit.sto4_start_time = current_time()
    db.session.commit()

    # Create command options
    command_options: typing.List = [
        "--unit-id",
        unit_id,
        "--sto4-endpoint",
        "endpoint_sto4",
        "--sto4-name",
        "name_sto4",
        "--sto4-access",
        "access_sto4",
        "--sto4-secret",
        "secret_sto4",
    ]

    # Run command
    # Mock rich prompt - False
    with patch.object(rich.prompt.Confirm, "ask", return_value=False) as mock_ask:
        result: click.testing.Result = runner.invoke(update_unit_sto4, command_options)
        assert result.exit_code == 0
        assert not result.output
    mock_ask.assert_called_once

    # Get logging
    _, err = capfd.readouterr()

    # Verify logging
    assert f"Cancelling sto4 update for unit '{unit_id}'." in err
    assert f"Unit '{unit_id}' updated successfully" not in err

    # Verify no change in unit
    unit: models.Unit = models.Unit.query.filter_by(public_id=unit_id).first()
    assert unit
    assert [
        unit.sto4_endpoint,
        unit.sto4_name,
        unit.sto4_access,
        unit.sto4_secret,
    ] == sto4_info_original


def test_update_unit_sto4_start_time_exists_mock_prompt_True(
    client, runner, capfd: LogCaptureFixture
) -> None:
    """Start time already recorded. Answer yes to prompt about update anyway. Changes should be made."""
    # Get existing unit
    unit: models.Unit = models.Unit.query.first()
    unit_id: str = unit.public_id

    # Get sto4 info from start
    sto4_endpoint_original = unit.sto4_endpoint
    sto4_name_original = unit.sto4_name
    sto4_access_original = unit.sto4_access
    sto4_secret_original = unit.sto4_secret
    sto4_info_original = [
        sto4_endpoint_original,
        sto4_name_original,
        sto4_access_original,
        sto4_secret_original,
    ]
    assert sto4_info_original == [None, None, None, None]

    # Set sto4 start time
    unit.sto4_start_time = current_time()
    db.session.commit()

    # Create command options
    command_options: typing.List = [
        "--unit-id",
        unit_id,
        "--sto4-endpoint",
        "endpoint_sto4",
        "--sto4-name",
        "name_sto4",
        "--sto4-access",
        "access_sto4",
        "--sto4-secret",
        "secret_sto4",
    ]

    # Run command
    # Mock rich prompt - True
    with patch.object(rich.prompt.Confirm, "ask", return_value=True) as mock_ask:
        result: click.testing.Result = runner.invoke(update_unit_sto4, command_options)
        assert result.exit_code == 0
        assert not result.output
    mock_ask.assert_called_once

    # Get logging
    _, err = capfd.readouterr()

    # Verify logging
    assert f"Cancelling sto4 update for unit '{unit_id}'." not in err
    assert f"Unit '{unit_id}' updated successfully" in err

    # Verify change in unit
    unit: models.Unit = models.Unit.query.filter_by(public_id=unit_id).first()
    assert unit
    assert [
        unit.sto4_endpoint,
        unit.sto4_name,
        unit.sto4_access,
        unit.sto4_secret,
    ] != sto4_info_original
    assert [unit.sto4_endpoint, unit.sto4_name, unit.sto4_access, unit.sto4_secret] == [
        command_options[3],
        command_options[5],
        command_options[7],
        command_options[9],
    ]


# update_unit_quota


def test_update_unit_quota_no_such_unit(client, runner, capfd: LogCaptureFixture) -> None:
    """Try to update a non existent unit -> Error."""
    # Create command options
    command_options: typing.List = [
        "--unit-id",
        "unitdoesntexist",
        "--quota",
        2,  # 2 GB,
    ]

    # Run command
    result: click.testing.Result = runner.invoke(update_unit_quota, command_options)
    assert result.exit_code == 1
    assert not result.output

    # Get logging
    _, err = capfd.readouterr()

    # Verify message
    assert f"There is no unit with the public ID '{command_options[1]}'." in err


def test_update_unit_quota_confirm_prompt_False(client, runner, capfd: LogCaptureFixture) -> None:
    """Unit quota should not be changed when answer to prompt is False."""
    # Get existing unit
    unit: models.Unit = models.Unit.query.first()
    unit_id: str = unit.public_id

    # save original quota
    quota_original = unit.quota

    # Create command options
    command_options: typing.List = [
        "--unit-id",
        unit_id,
        "--quota",
        2,  # 2 GB,
    ]

    # Run command
    # Mock rich prompt - False
    with patch.object(rich.prompt.Confirm, "ask", return_value=False) as mock_ask:
        result: click.testing.Result = runner.invoke(update_unit_quota, command_options)
        assert result.exit_code == 0
        assert not result.output
    mock_ask.assert_called_once

    # Get logging
    _, err = capfd.readouterr()

    # Verify logging
    assert f"Cancelling quota update for unit '{unit_id}'." in err
    assert f"Unit '{unit_id}' updated successfully" not in err

    # Verify no change in unit
    unit: models.Unit = models.Unit.query.filter_by(public_id=unit_id).first()
    assert unit
    assert unit.quota == quota_original


def test_update_unit_quota_confirm_prompt_true(client, runner, capfd: LogCaptureFixture) -> None:
    """Unit quota successfully updated when answer to the prompt is True."""

    # Get existing unit
    unit: models.Unit = models.Unit.query.first()
    unit_id: str = unit.public_id

    # save original quota
    quota_original = unit.quota

    # Create command options
    command_options: typing.List = [
        "--unit-id",
        unit_id,
        "--quota",
        2,  # 2 GB,
    ]

    # Run command
    # Mock rich prompt - True
    with patch.object(rich.prompt.Confirm, "ask", return_value=True) as mock_ask:
        result: click.testing.Result = runner.invoke(update_unit_quota, command_options)
        assert result.exit_code == 0
        assert not result.output
    mock_ask.assert_called_once

    # Get logging
    _, err = capfd.readouterr()

    # Verify logging
    assert f"Cancelling quota update for unit '{unit_id}'." not in err
    assert f"Unit '{unit_id}' updated successfully" in err

    # Verify change in unit
    unit: models.Unit = models.Unit.query.filter_by(public_id=unit_id).first()
    assert unit
    assert unit.quota != quota_original
    assert unit.quota == command_options[3] * 1000**3  # GB to bytes


# update_uploaded_file_with_log


def test_update_uploaded_file_with_log_nonexisting_project(
    client, runner, capfd: LogCaptureFixture
) -> None:
    """Add file info to non existing project."""
    # Create command options
    command_options: typing.List = [
        "--project",
        "projectdoesntexist",
        "--path-to-log-file",
        "somefile",
    ]

    # Run command
    assert db.session.query(models.Project).all()
    with patch("dds_web.database.models.Project.query.filter_by", mock_no_project):
        _: click.testing.Result = runner.invoke(update_uploaded_file_with_log, command_options)
    _, err = capfd.readouterr()
    assert "The project 'projectdoesntexist' doesn't exist." in err

    # Verify that things are not printed out
    assert "Files added:" not in err
    assert "Errors while adding files:" not in err


def test_update_uploaded_file_with_log_nonexisting_file(
    client, runner, capfd: LogCaptureFixture
) -> None:
    """Attempt to read file which does not exist."""
    # Get project
    project = models.Project.query.first()

    # Verify that fake file does not exist
    non_existent_log_file: str = "this_is_not_a_file.json"
    assert not os.path.exists(non_existent_log_file)

    # Create command options
    command_options: typing.List = [
        "--project",
        project.public_id,
        "--path-to-log-file",
        non_existent_log_file,
    ]

    # Run command
    _: click.testing.Result = runner.invoke(update_uploaded_file_with_log, command_options)

    # Check logging
    _, err = capfd.readouterr()
    assert f"The log file '{non_existent_log_file}' doesn't exist." in err

    # Verify that things are not printed out
    assert "Files added:" not in err
    assert "Errors while adding files:" not in err


def test_update_uploaded_file(client, runner, capfd: LogCaptureFixture, boto3_session) -> None:
    """Attempt to read file which does not exist."""
    # Get project
    project = models.Project.query.first()

    # # Verify that fake file exists
    log_file: str = "this_is_a_file.json"

    # Get file from db
    file_object: models.File = models.File.query.first()
    file_dict = {
        file_object.name: {
            "status": {"failed_op": "add_file_db"},
            "path_remote": file_object.name_in_bucket,
            "subpath": file_object.subpath,
            "size_raw": file_object.size_original,
            "size_processed": file_object.size_stored,
            "compressed": not file_object.compressed,
            "public_key": file_object.public_key,
            "salt": file_object.salt,
            "checksum": file_object.checksum,
        }
    }

    # Create command options
    command_options: typing.List = [
        "--project",
        project.public_id,
        "--path-to-log-file",
        log_file,
    ]
    with patch("os.path.exists") as mock_exists:
        mock_exists.return_value = True
        with patch("dds_web.commands.open"):
            with patch("json.load") as mock_json_load:
                mock_json_load.return_value = file_dict
                _: click.testing.Result = runner.invoke(
                    update_uploaded_file_with_log, command_options
                )

    # Check logging
    _, err = capfd.readouterr()
    assert f"The project '{project.public_id}' doesn't exist." not in err
    assert f"Updating file in project '{project.public_id}'..." in err
    assert f"The log file '{log_file}' doesn't exist." not in err
    assert f"Reading file info from path '{log_file}'..." in err
    assert "File contents were loaded..." in err
    assert "Files added: []" in err
    assert "Errors while adding files:" in err
    assert "File already in database" in err


# lost_files_s3_db


def test_lost_files_s3_db_no_command(client, cli_runner, capfd: LogCaptureFixture):
    """Test running the flask lost-files command without any subcommand."""
    _: click.testing.Result = cli_runner.invoke(lost_files_s3_db)
    _, err = capfd.readouterr()
    assert not err


# lost_files_s3_db -- list_lost_files


def test_list_lost_files_no_such_project(client, cli_runner, capfd: LogCaptureFixture):
    """flask lost-files ls: project specified, project doesnt exist."""
    # Project ID -- doesn't exist
    project_id: str = "nonexistentproject"
    assert not models.Project.query.filter_by(public_id=project_id).one_or_none()

    # Run command with non existent project
    result: click.testing.Result = cli_runner.invoke(
        lost_files_s3_db, ["ls", "--project-id", project_id]
    )
    assert result.exit_code == 1  # sys.exit(1)

    # Verify output
    _, err = capfd.readouterr()
    assert f"Searching for lost files in project '{project_id}'." in err
    assert f"No such project: '{project_id}'" in err


def test_list_lost_files_no_lost_files_in_project(
    client, cli_runner, boto3_session, capfd: LogCaptureFixture
):
    """flask lost-files ls: project specified, no lost files."""
    # Get project
    project = models.Project.query.first()
    public_id = project.public_id
    assert project

    # Use sto2 -- no sto4_endpoint_added date ---------------------------------------------
    project_unit = project.responsible_unit
    assert not project_unit.sto4_start_time

    # Mock project.files -- no files
    with patch("dds_web.database.models.Project.files", new_callable=PropertyMock) as mock_files:
        mock_files.return_value = []

        # Run command
        result: click.testing.Result = cli_runner.invoke(
            lost_files_s3_db, ["ls", "--project-id", public_id]
        )
        assert result.exit_code == 0

    # Verify output -- no lost files
    _, err = capfd.readouterr()
    assert f"Safespring location for project '{public_id}': sto2" in err
    assert f"Searching for lost files in project '{public_id}'." in err
    assert f"No lost files in project '{public_id}'" in err
    # ---------------------------------------------------------------------------------------

    # Use sto2 -- sto4_endpoint_added but project created before ----------------------------
    project_unit.sto4_start_time = current_time()
    db.session.commit()

    assert project_unit.sto4_start_time
    assert project.date_created < project_unit.sto4_start_time

    # Mock project.files -- no files
    with patch("dds_web.database.models.Project.files", new_callable=PropertyMock) as mock_files:
        mock_files.return_value = []

        # Run command
        result: click.testing.Result = cli_runner.invoke(
            lost_files_s3_db, ["ls", "--project-id", project.public_id]
        )
        assert result.exit_code == 0

    # Verify output -- no lost files
    _, err = capfd.readouterr()
    assert f"Safespring location for project '{project.public_id}': sto2" in err
    assert f"Searching for lost files in project '{project.public_id}'." in err
    assert f"No lost files in project '{project.public_id}'" in err
    # ---------------------------------------------------------------------------------------

    # Use sto2 -- sto4_endpoint_added, project created after, but not all info is available --
    project_unit.sto4_start_time = current_time() - relativedelta(hours=1)
    db.session.commit()

    assert project_unit.sto4_start_time
    assert project.date_created > project_unit.sto4_start_time
    assert not all(
        [
            project_unit.sto4_endpoint,
            project_unit.sto4_name,
            project_unit.sto4_access,
            project_unit.sto4_secret,
        ]
    )

    # Mock project.files -- no files
    with patch("dds_web.database.models.Project.files", new_callable=PropertyMock) as mock_files:
        mock_files.return_value = []

        # Run command
        result: click.testing.Result = cli_runner.invoke(
            lost_files_s3_db, ["ls", "--project-id", project.public_id]
        )
        assert result.exit_code == 1

    # Verify output -- no lost files
    _, err = capfd.readouterr()
    assert f"One or more sto4 variables are missing for unit {project_unit.public_id}." in err
    assert f"Safespring location for project '{project.public_id}': sto2" not in err
    assert f"Searching for lost files in project '{project.public_id}'." in err
    assert f"No lost files in project '{project.public_id}'" not in err
    # ---------------------------------------------------------------------------------------

    # Use sto4 -- sto4_endpoint_added, project created after, and all info is available -----
    project_unit.sto4_start_time = current_time() - relativedelta(hours=1)
    project_unit.sto4_endpoint = "endpoint"
    project_unit.sto4_name = "name"
    project_unit.sto4_access = "access"
    project_unit.sto4_secret = "secret"
    db.session.commit()

    assert project_unit.sto4_start_time
    assert project.date_created > project_unit.sto4_start_time
    assert all(
        [
            project_unit.sto4_endpoint,
            project_unit.sto4_name,
            project_unit.sto4_access,
            project_unit.sto4_secret,
        ]
    )

    # Mock project.files -- no files
    with patch("dds_web.database.models.Project.files", new_callable=PropertyMock) as mock_files:
        mock_files.return_value = []

        # Run command
        result: click.testing.Result = cli_runner.invoke(
            lost_files_s3_db, ["ls", "--project-id", project.public_id]
        )
        assert result.exit_code == 0

    # Verify output -- no lost files
    _, err = capfd.readouterr()
    assert f"Safespring location for project '{project.public_id}': sto2" not in err
    assert f"Safespring location for project '{project.public_id}': sto4" in err
    assert f"Searching for lost files in project '{project.public_id}'." in err
    assert f"No lost files in project '{project.public_id}'" in err

    # ---------------------------------------------------------------------------------------


def test_list_lost_files_missing_in_s3_in_project(
    client, cli_runner, boto3_session, capfd: LogCaptureFixture
):
    """flask lost-files ls: project specified, lost files in s3."""
    # Get project
    project = models.Project.query.first()
    assert project

    # Run command
    result: click.testing.Result = cli_runner.invoke(
        lost_files_s3_db, ["ls", "--project-id", project.public_id]
    )
    assert result.exit_code == 0

    # Verify output
    _, err = capfd.readouterr()
    # All files should be in db but not in s3
    for f in project.files:
        assert (
            f"Entry {f.name_in_bucket} ({project.public_id}, {project.responsible_unit}) not found in S3 (but found in db)"
            in err
        )
        assert (
            f"Entry {f.name_in_bucket} ({project.public_id}, {project.responsible_unit}) not found in database (but found in s3)"
            not in err
        )

    assert f"Lost files in project: {project.public_id}\t\tIn DB but not S3: {len(project.files)}\tIn S3 but not DB: 0\n"


def test_list_lost_files_no_lost_files_total(
    client, cli_runner, boto3_session, capfd: LogCaptureFixture
):
    """flask lost-files ls: no project specified, no lost files."""
    # Use sto2 -- no sto4_endpoint_added date ---------------------------------------------
    for u in models.Unit.query.all():
        assert not u.sto4_start_time

    # Mock project.files -- no files
    with patch("dds_web.database.models.Project.files", new_callable=PropertyMock) as mock_files:
        mock_files.return_value = []

        # Run command
        result: click.testing.Result = cli_runner.invoke(lost_files_s3_db, ["ls"])
        assert result.exit_code == 0

    # Verify output -- no lost files
    _, err = capfd.readouterr()
    assert "Searching for lost files in project" not in err
    assert "No project specified, searching for lost files in all units." in err
    for u in models.Unit.query.all():
        assert f"Listing lost files in unit: {u.public_id}" in err
        for p in u.projects:
            assert f"Safespring location for project '{p.public_id}': sto2" in err
            assert f"Safespring location for project '{p.public_id}': sto4" not in err
    assert f"No lost files for unit '{u.public_id}'" in err
    # ---------------------------------------------------------------------------------------

    # Use sto2 -- sto4_endpoint_added but project created before ----------------------------
    for u in models.Unit.query.all():
        u.sto4_start_time = current_time()
        for p in u.projects:
            assert p.date_created < u.sto4_start_time
    db.session.commit()

    # Mock project.files -- no files
    with patch("dds_web.database.models.Project.files", new_callable=PropertyMock) as mock_files:
        mock_files.return_value = []

        # Run command
        result: click.testing.Result = cli_runner.invoke(lost_files_s3_db, ["ls"])
        assert result.exit_code == 0

    # Verify output -- no lost files
    _, err = capfd.readouterr()
    assert "Searching for lost files in project" not in err
    assert "No project specified, searching for lost files in all units." in err
    for u in models.Unit.query.all():
        assert f"Listing lost files in unit: {u.public_id}" in err
        for p in u.projects:
            assert f"Safespring location for project '{p.public_id}': sto2" in err
            assert f"Safespring location for project '{p.public_id}': sto4" not in err
    assert f"No lost files for unit '{u.public_id}'" in err
    # ---------------------------------------------------------------------------------------

    # Use sto2 -- sto4_endpoint_added, project created after, but not all info is available --
    for u in models.Unit.query.all():
        u.sto4_start_time = current_time() - relativedelta(hours=1)
        for p in u.projects:
            assert p.date_created > u.sto4_start_time
    db.session.commit()

    # Mock project.files -- no files
    with patch("dds_web.database.models.Project.files", new_callable=PropertyMock) as mock_files:
        mock_files.return_value = []

        # Run command
        result: click.testing.Result = cli_runner.invoke(lost_files_s3_db, ["ls"])
        assert result.exit_code == 0

    # Verify output -- no lost files
    _, err = capfd.readouterr()
    assert "Searching for lost files in project" not in err
    assert "No project specified, searching for lost files in all units." in err
    for u in models.Unit.query.all():
        assert f"Listing lost files in unit: {u.public_id}" in err
        for p in u.projects:
            assert f"Safespring location for project '{p.public_id}': sto2" not in err
            assert f"Safespring location for project '{p.public_id}': sto4" not in err
    assert f"No lost files for unit '{u.public_id}'" in err
    # ---------------------------------------------------------------------------------------

    # Use sto4 -- sto4_endpoint_added, project created after, and all info is available -----
    for u in models.Unit.query.all():
        u.sto4_start_time = current_time() - relativedelta(hours=1)
        for p in u.projects:
            assert p.date_created > u.sto4_start_time
            u.sto4_endpoint = "endpoint"
            u.sto4_name = "name"
            u.sto4_access = "access"
            u.sto4_secret = "secret"

    db.session.commit()

    # Mock project.files -- no files
    with patch("dds_web.database.models.Project.files", new_callable=PropertyMock) as mock_files:
        mock_files.return_value = []

        # Run command
        result: click.testing.Result = cli_runner.invoke(lost_files_s3_db, ["ls"])
        assert result.exit_code == 0

    # Verify output -- no lost files
    _, err = capfd.readouterr()
    assert "Searching for lost files in project" not in err
    assert "No project specified, searching for lost files in all units." in err
    for u in models.Unit.query.all():
        assert f"Listing lost files in unit: {u.public_id}" in err
        for p in u.projects:
            assert f"Safespring location for project '{p.public_id}': sto2" not in err
            assert f"Safespring location for project '{p.public_id}': sto4" in err
    assert f"No lost files for unit '{u.public_id}'" in err
    # ---------------------------------------------------------------------------------------

    # Use sto4 for all but one --------------------------------------------------------------
    for u in models.Unit.query.all():
        u.sto4_start_time = current_time() - relativedelta(hours=1)
        for p in u.projects:
            assert p.date_created > u.sto4_start_time
            u.sto4_endpoint = "endpoint"
            u.sto4_name = "name"
            u.sto4_access = "access"
            u.sto4_secret = "secret"

    unit_no_sto4_endpoint = models.Unit.query.first()
    unit_no_sto4_endpoint_id = unit_no_sto4_endpoint.public_id
    unit_no_sto4_endpoint.sto4_endpoint = None
    db.session.commit()

    # Mock project.files -- no files
    with patch("dds_web.database.models.Project.files", new_callable=PropertyMock) as mock_files:
        mock_files.return_value = []

        # Run command
        result: click.testing.Result = cli_runner.invoke(lost_files_s3_db, ["ls"])
        assert result.exit_code == 0

    # Verify output -- no lost files
    _, err = capfd.readouterr()
    assert "Searching for lost files in project" not in err
    assert "No project specified, searching for lost files in all units." in err
    for u in models.Unit.query.all():
        assert f"Listing lost files in unit: {u.public_id}" in err
        for p in u.projects:
            if u.public_id == unit_no_sto4_endpoint_id:
                assert f"One or more sto4 variables are missing for unit {u.public_id}." in err
                assert f"Safespring location for project '{p.public_id}': sto2" not in err
                assert f"Safespring location for project '{p.public_id}': sto4" not in err
            else:
                assert f"Safespring location for project '{p.public_id}': sto2" not in err
                assert f"Safespring location for project '{p.public_id}': sto4" in err
    assert f"No lost files for unit '{u.public_id}'" in err
    # ---------------------------------------------------------------------------------------


def test_list_lost_files_missing_in_s3_in_project(
    client, cli_runner, boto3_session, capfd: LogCaptureFixture
):
    """flask lost-files ls: project specified, lost files in s3."""
    # Run command
    result: click.testing.Result = cli_runner.invoke(lost_files_s3_db, ["ls"])
    assert result.exit_code == 0

    # Verify output
    _, err = capfd.readouterr()
    # All files should be in db but not in s3
    for u in models.Unit.query.all():
        num_files: int = 0
        for p in u.projects:
            num_files += len(p.files)
            for f in p.files:
                assert (
                    f"Entry {f.name_in_bucket} ({p.public_id}, {u}) not found in S3 (but found in db)"
                    in err
                )
                assert (
                    f"Entry {f.name_in_bucket} ({p.public_id}, {u}) not found in database (but found in s3)"
                    not in err
                )
        assert f"Lost files for unit: {u.public_id}\t\tIn DB but not S3: {num_files}\tIn S3 but not DB: 0\tProject errors: 0\n"


# lost_files_s3_db -- add_missing_bucket


def test_add_missing_bucket_no_project(client, cli_runner):
    """flask lost-files add-missing-bucket: no project specified (required)."""
    # Run command
    result: click.testing.Result = cli_runner.invoke(lost_files_s3_db, ["add-missing-bucket"])

    # Get output from result and verify that help message printed
    assert result.exit_code == 2
    assert "Missing option '--project-id' / '-p'." in result.stdout


def test_add_missing_bucket_project_nonexistent(client, cli_runner, capfd: LogCaptureFixture):
    """flask lost-files add-missing-bucket: no such project --> print out error."""
    # Project -- doesn't exist
    project_id: str = "nonexistentproject"
    assert not models.Project.query.filter_by(public_id=project_id).one_or_none()

    # Run command
    result: click.testing.Result = cli_runner.invoke(
        lost_files_s3_db, ["add-missing-bucket", "--project-id", project_id]
    )
    assert result.exit_code == 1

    # Verify output
    _, err = capfd.readouterr()
    assert f"No such project: '{project_id}'" in err


def test_add_missing_bucket_project_inactive(client, cli_runner, capfd: LogCaptureFixture):
    """flask lost-files add-missing-bucket: project specified, but inactive --> error message."""
    # Get project
    project: models.Project = models.Project.query.first()
    assert project

    # Set project as inactive
    project.is_active = False
    db.session.commit()
    assert not project.is_active

    # Run command
    result: click.testing.Result = cli_runner.invoke(
        lost_files_s3_db, ["add-missing-bucket", "--project-id", project.public_id]
    )
    assert result.exit_code == 1

    # Verify output
    _, err = capfd.readouterr()
    assert f"Project '{project.public_id}' is not an active project." in err


def test_add_missing_bucket_not_missing(
    client, cli_runner, boto3_session, capfd: LogCaptureFixture
):
    """flask lost-files add-missing-bucket: project specified, not missing --> ok."""
    from tests.test_utils import mock_nosuchbucket

    # Get project
    project: models.Project = models.Project.query.first()
    assert project

    # Use sto2 -- sto4_start_time not set --------------------------------------------
    assert not project.responsible_unit.sto4_start_time

    # Run command
    result: click.testing.Result = cli_runner.invoke(
        lost_files_s3_db, ["add-missing-bucket", "--project-id", project.public_id]
    )
    assert result.exit_code == 0

    # Verify output
    _, err = capfd.readouterr()
    assert (
        f"Bucket for project '{project.public_id}' found; Bucket not missing. Will not create bucket."
        in err
    )
    assert f"Safespring location for project '{project.public_id}': sto2" in err
    # ---------------------------------------------------------------------------------

    # Use sto2 -- sto4_start_time set, but project created before ---------------------
    # Set start time
    project.responsible_unit.sto4_start_time = current_time()
    db.session.commit()

    # Verify
    assert project.responsible_unit.sto4_start_time
    assert project.date_created < project.responsible_unit.sto4_start_time

    # Run command
    result: click.testing.Result = cli_runner.invoke(
        lost_files_s3_db, ["add-missing-bucket", "--project-id", project.public_id]
    )
    assert result.exit_code == 0

    # Verify output
    _, err = capfd.readouterr()
    assert (
        f"Bucket for project '{project.public_id}' found; Bucket not missing. Will not create bucket."
        in err
    )
    assert f"Safespring location for project '{project.public_id}': sto2" in err
    # ---------------------------------------------------------------------------------

    # Use sto2 -- sto4_start_time set, project created after, but not all vars set ----
    # Set start time
    project.responsible_unit.sto4_start_time = current_time() - relativedelta(hours=1)
    db.session.commit()

    # Verify
    unit = project.responsible_unit
    assert unit.sto4_start_time
    assert project.date_created > unit.sto4_start_time
    assert not all([unit.sto4_endpoint, unit.sto4_name, unit.sto4_access, unit.sto4_secret])

    # Run command
    result: click.testing.Result = cli_runner.invoke(
        lost_files_s3_db, ["add-missing-bucket", "--project-id", project.public_id]
    )
    assert result.exit_code == 1

    # Verify output
    _, err = capfd.readouterr()
    assert (
        f"Bucket for project '{project.public_id}' found; Bucket not missing. Will not create bucket."
        not in err
    )
    assert f"Safespring location for project '{project.public_id}': sto2" not in err
    assert f"Safespring location for project '{project.public_id}': sto4" not in err
    assert f"One or more sto4 variables are missing for unit {unit.public_id}." in err

    # ---------------------------------------------------------------------------------

    # Use sto4 -- sto4_start_time set, project created after and all vars set
    # Set start time
    project.responsible_unit.sto4_endpoint = "endpoint"
    project.responsible_unit.sto4_name = "name"
    project.responsible_unit.sto4_access = "access"
    project.responsible_unit.sto4_secret = "secret"
    db.session.commit()

    # Verify
    unit = project.responsible_unit
    assert unit.sto4_start_time
    assert project.date_created > unit.sto4_start_time
    assert all([unit.sto4_endpoint, unit.sto4_name, unit.sto4_access, unit.sto4_secret])

    # Run command
    result: click.testing.Result = cli_runner.invoke(
        lost_files_s3_db, ["add-missing-bucket", "--project-id", project.public_id]
    )
    assert result.exit_code == 0

    # Verify output
    _, err = capfd.readouterr()
    assert (
        f"Bucket for project '{project.public_id}' found; Bucket not missing. Will not create bucket."
        in err
    )
    assert f"Safespring location for project '{project.public_id}': sto2" not in err
    assert f"Safespring location for project '{project.public_id}': sto4" in err
    assert f"One or more sto4 variables are missing for unit {unit.public_id}." not in err
    # ---------------------------------------------------------------------------------


# lost_files_s3_db -- delete_lost_files


def test_delete_lost_files_no_project(client, cli_runner):
    """flask lost-files delete: no project specified (required)."""
    # Run command
    result: click.testing.Result = cli_runner.invoke(lost_files_s3_db, ["delete"])

    # Get output from result and verify that help message printed
    assert result.exit_code == 2
    assert "Missing option '--project-id' / '-p'." in result.stdout


def test_delete_lost_files_project_nonexistent(client, cli_runner, capfd: LogCaptureFixture):
    """flask lost-files delete: no such project --> print out error."""
    # Project -- doesn't exist
    project_id: str = "nonexistentproject"
    assert not models.Project.query.filter_by(public_id=project_id).one_or_none()

    # Run command
    result: click.testing.Result = cli_runner.invoke(
        lost_files_s3_db, ["delete", "--project-id", project_id]
    )
    assert result.exit_code == 1

    # Verify output
    _, err = capfd.readouterr()
    assert f"No such project: '{project_id}'" in err


def test_delete_lost_files_deleted(client, cli_runner, boto3_session, capfd: LogCaptureFixture):
    """flask lost-files delete: project specified and exists --> deleted files ok."""
    # Get project
    project: models.Project = models.Project.query.first()
    assert project
    num_project_files = len(project.files)
    assert num_project_files > 0

    # Use sto2 -- sto4_start_time not set -----------------------------------
    assert not project.responsible_unit.sto4_start_time

    # Run command
    result: click.testing.Result = cli_runner.invoke(
        lost_files_s3_db, ["delete", "--project-id", project.public_id]
    )
    assert result.exit_code == 0

    # Verify output - files deleted
    _, err = capfd.readouterr()
    assert f"Files deleted from S3: 0" in err
    assert f"Files deleted from DB: {num_project_files}" in err
    assert f"Safespring location for project '{project.public_id}': sto2" in err
    # ------------------------------------------------------------------------

    # Use sto2 -- start_time set, but project created before -----------------
    # Set start_time
    project.responsible_unit.sto4_start_time = current_time()
    db.session.commit()

    # Verify
    unit = project.responsible_unit
    assert unit.sto4_start_time
    assert project.date_created < unit.sto4_start_time

    # Run command
    result: click.testing.Result = cli_runner.invoke(
        lost_files_s3_db, ["delete", "--project-id", project.public_id]
    )
    assert result.exit_code == 0

    # Verify output - files deleted
    _, err = capfd.readouterr()
    assert f"Files deleted from S3: 0" in err
    assert f"Files deleted from DB: 0" in err  # Already deleted
    assert f"Safespring location for project '{project.public_id}': sto2" in err
    # ------------------------------------------------------------------------

    # Use sto2 -- start_time set, project created after, but all vars not set
    # Set start_time
    project.responsible_unit.sto4_start_time = current_time() - relativedelta(hours=1)
    db.session.commit()

    # Verify
    unit = project.responsible_unit
    assert unit.sto4_start_time
    assert project.date_created > unit.sto4_start_time
    assert not all([unit.sto4_endpoint, unit.sto4_name, unit.sto4_access, unit.sto4_secret])

    # Run command
    result: click.testing.Result = cli_runner.invoke(
        lost_files_s3_db, ["delete", "--project-id", project.public_id]
    )
    assert result.exit_code == 1

    # Verify output - files deleted
    _, err = capfd.readouterr()
    assert f"Files deleted from S3: 0" not in err
    assert f"Files deleted from DB: 0" not in err
    assert f"Safespring location for project '{project.public_id}': sto2" not in err
    assert f"One or more sto4 variables are missing for unit {unit.public_id}." in err
    # ------------------------------------------------------------------------

    # Use sto4 - start_time set, project created after and all vars set ------
    # Set start_time
    project.responsible_unit.sto4_endpoint = "endpoint"
    project.responsible_unit.sto4_name = "name"
    project.responsible_unit.sto4_access = "access"
    project.responsible_unit.sto4_secret = "secret"
    db.session.commit()

    # Verify
    unit = project.responsible_unit
    assert unit.sto4_start_time
    assert project.date_created > unit.sto4_start_time
    assert all([unit.sto4_endpoint, unit.sto4_name, unit.sto4_access, unit.sto4_secret])

    # Run command
    result: click.testing.Result = cli_runner.invoke(
        lost_files_s3_db, ["delete", "--project-id", project.public_id]
    )
    assert result.exit_code == 0

    # Verify output - files deleted
    _, err = capfd.readouterr()
    assert f"Files deleted from S3: 0" in err
    assert f"Files deleted from DB: 0" in err  # Aldready deleted
    assert f"Safespring location for project '{project.public_id}': sto2" not in err
    assert f"Safespring location for project '{project.public_id}': sto4" in err
    assert f"One or more sto4 variables are missing for unit {unit.public_id}." not in err
    # ------------------------------------------------------------------------


def test_delete_lost_files_sqlalchemyerror(
    client, cli_runner, boto3_session, capfd: LogCaptureFixture
):
    """flask lost-files delete: sqlalchemyerror during deletion."""
    # Imports
    from tests.api.test_project import mock_sqlalchemyerror

    # Get project
    project: models.Project = models.Project.query.first()
    assert project
    num_project_files = len(project.files)
    assert num_project_files > 0

    # Mock commit --> no delete
    with patch("dds_web.db.session.commit", mock_sqlalchemyerror):
        # Run command
        result: click.testing.Result = cli_runner.invoke(
            lost_files_s3_db, ["delete", "--project-id", project.public_id]
        )
        assert result.exit_code == 1

    # Verify output - files deleted
    _, err = capfd.readouterr()
    assert "Unable to delete the database entries" in err
    assert f"Files deleted from S3: 0" not in err
    assert f"Files deleted from DB: 0" not in err


# usage = 0 --> check log
def test_monitor_usage_no_usage(client, cli_runner, capfd: LogCaptureFixture):
    """If a unit has no uploaded data, there's no need to do the calculations or send email warning."""
    # Mock the size property of the Unit table
    with patch("dds_web.database.models.Unit.size", new_callable=PropertyMock) as mock_size:
        mock_size.return_value = 0  # Test size = 0
        # Mock emails - only check if function call
        with patch.object(flask_mail.Mail, "send") as mock_mail_send:
            # Run command
            _: click.testing.Result = cli_runner.invoke(monitor_usage)
            # Verify no email has been sent and stoud contains logging info
            assert mock_mail_send.call_count == 0
    # Logging ends up in stderr
    _, err = capfd.readouterr()
    for unit in models.Unit.query.all():
        assert f"{unit.name} usage: 0 bytes. Skipping percentage calculation." in err


# percentage below warning level --> check log + no email
def test_monitor_usage_no_email(client, cli_runner, capfd: LogCaptureFixture):
    """No email should be sent if the usage is below the warning level."""
    # Define quota
    quota_in_test: int = 1e14
    assert quota_in_test == 100000000000000
    for unit in models.Unit.query.all():
        unit.quota = quota_in_test
        unit.warning_level = 0.8
    db.session.commit()

    # Mock the size property of the Unit table
    with patch("dds_web.database.models.Unit.size", new_callable=PropertyMock) as mock_size:
        mock_size.return_value = 0.7 * quota_in_test
        # Mock emails - only check if function call
        with patch.object(flask_mail.Mail, "send") as mock_mail_send:
            # Run command
            _: click.testing.Result = cli_runner.invoke(monitor_usage)
            # Verify no email has been sent and stoud contains logging info
            assert mock_mail_send.call_count == 0
    # Logging ends up in stderr
    _, err = capfd.readouterr()
    for unit in models.Unit.query.all():
        assert f"Monitoring the usage for unit '{unit.name}' showed the following:\n" in err
        assert (
            f"A SciLifeLab Unit is approaching the allocated data quota.\nAffected unit: {unit.name}\n"
            not in err
        )


# percentage above warning level --> check log + email sent
def test_monitor_usage_warning_sent(client, cli_runner, capfd: LogCaptureFixture):
    """An email should be sent if the usage is above the warning level."""
    # Define quota
    quota_in_test: int = 1e14
    assert quota_in_test == 100000000000000
    for unit in models.Unit.query.all():
        unit.quota = quota_in_test
        unit.warning_level = 0.8
    db.session.commit()

    # Mock the size property of the Unit table
    with patch("dds_web.database.models.Unit.size", new_callable=PropertyMock) as mock_size:
        mock_size.return_value = 0.9 * quota_in_test

        with mail.record_messages() as outbox:
            # Run command
            _: click.testing.Result = cli_runner.invoke(monitor_usage)
            # capture output
            _, err = capfd.readouterr()

            i = 0
            for unit in models.Unit.query.all():
                # Verify email has been sent to the correct recipient
                assert outbox[i].recipients[0] == unit.contact_email
                assert outbox[i].recipients[1] == "delivery@scilifelab.se"
                assert "Your unit is approaching the allocated data quota" in err
                assert f"Unit name: {unit.name}" in err
                i += 1


# set_available_to_expired


def test_set_available_to_expired(client, cli_runner):
    units: List = db.session.query(models.Unit).all()
    # Set project statuses to Available
    # and deadline to now to be able to test cronjob functionality
    for unit in units:
        for project in unit.projects:
            for status in project.project_statuses:
                status.deadline = current_time() - timedelta(weeks=1)
                status.status = "Available"

    i: int = 0
    for unit in units:
        i += len(
            [
                project
                for project in unit.projects
                if project.current_status == "Available"
                and project.current_deadline <= current_time()
            ]
        )
    assert i == 6

    cli_runner.invoke(set_available_to_expired)

    units: List = db.session.query(models.Unit).all()

    i: int = 0
    j: int = 0
    for unit in units:
        i += len([project for project in unit.projects if project.current_status == "Available"])
        j += len([project for project in unit.projects if project.current_status == "Expired"])

    assert i == 0
    assert j == 6


# set_expired_to_archived


@mock.patch("boto3.session.Session")
<<<<<<< HEAD
def test_set_expired_to_archived(_: MagicMock, client, cli_runner, mock_queue_redis):
=======
def test_set_expired_to_archived(
    _: MagicMock, client, cli_runner, mock_queue_redis, capfd: LogCaptureFixture
):
>>>>>>> 5684f7ba
    units: List = db.session.query(models.Unit).all()

    for unit in units:
        for project in unit.projects:
            for status in project.project_statuses:
                status.deadline = current_time() - timedelta(weeks=1)
                status.status = "Expired"

    i: int = 0
    for unit in units:
        i += len([project for project in unit.projects if project.current_status == "Expired"])
    assert i == 6

    cli_runner.invoke(set_expired_to_archived)

    units: List = db.session.query(models.Unit).all()

    i: int = 0
    j: int = 0
    for unit in units:
        i += len([project for project in unit.projects if project.current_status == "Expired"])
        j += len([project for project in unit.projects if project.current_status == "Archived"])

    assert i == 0
    assert j == 6

    _, err = capfd.readouterr()
    assert "is being changed to Archived by the queue!" in err
    mock_queue_redis.assert_called()


@mock.patch("boto3.session.Session")
def test_set_expired_to_archived_db_failed(
    _: MagicMock, client, cli_runner, capfd: LogCaptureFixture, mock_queue_redis
):
    """Reproduce the error when the s3 bucket is deleted but the DB update fails."""
    # Get the project and set up as expired
    project = models.Project.query.filter_by(public_id="public_project_id").one_or_none()
    for status in project.project_statuses:
        status.deadline = current_time() - timedelta(weeks=1)
        status.status = "Expired"

    mock_query = MagicMock()
    mock_query.filter.return_value.delete.side_effect = sqlalchemy.exc.OperationalError(
        "OperationalError", "test", "sqlalchemy"
    )
    with patch("dds_web.database.models.File.query", mock_query):
        with patch("flask.request", False):
            cli_runner.invoke(set_expired_to_archived)

    # Check the logs for the error message
    _, err = capfd.readouterr()
    print(err)
    assert (
        "Project bucket contents were deleted, but they were not deleted from the database. Please contact SciLifeLab Data Centre."
    ) in err
    assert ("SQL: OperationalError") in err


# delete invites


def test_delete_invite(client, cli_runner):
    assert len(db.session.query(models.Invite).all()) == 2
    cli_runner.invoke(delete_invites)
    assert len(db.session.query(models.Invite).all()) == 1


def test_delete_invite_timestamp_issue(client, cli_runner):
    """Test that the delete_invite cronjob deletes invites with '0000-00-00 00:00:00' timestamp."""
    assert len(db.session.query(models.Invite).all()) == 2
    invites = db.session.query(models.Invite).all()
    for invite in invites:
        invite.created_at = "0000-00-00 00:00:00"
    db.session.commit()
    cli_runner.invoke(delete_invites)
    assert len(db.session.query(models.Invite).all()) == 0


# monthly usage


def test_monthly_usage_mark_as_done(client, cli_runner, capfd: LogCaptureFixture):
    """Projects should be marked as done."""
    # Imports
    from tests.api.test_project import mock_sqlalchemyerror

    # Helper function - can be moved out if we need to use in other places later
    def create_file_versions(project: models.Project):
        """Create file versions for project."""
        # Create new file in project
        new_file = models.File(
            name=f"filename_{project.public_id}",
            name_in_bucket=f"name_in_bucket_{project.public_id}",
            subpath=f"filename/subpath",
            size_original=15000,
            size_stored=10000,
            compressed=True,
            salt="A" * 32,
            public_key="B" * 64,
            checksum="C" * 64,
        )
        project.files.append(new_file)

        # Create new versions
        for x in range(3):
            new_version = models.Version(
                size_stored=10000 * x,
                time_uploaded=current_time() - timedelta(days=1),
                time_deleted=current_time(),
            )
            project.file_versions.append(new_version)
            new_file.versions.append(new_version)
            db.session.add(new_file)

        db.session.commit()

    # Check if there's a non active project
    non_active_projects = models.Project.query.filter_by(is_active=False).all()
    project: models.Project = None
    if not non_active_projects:
        # Make at least one project not active
        project = models.Project.query.first()
        project.is_active = False
        db.session.commit()
    else:
        project = non_active_projects[0]

    # There needs to be file versions in non active project
    if not project.file_versions:
        create_file_versions(project=project)
    assert project.file_versions

    # Get active project - to verify that nothing happens with it
    project_active: models.Project = models.Project.query.filter_by(is_active=True).first()

    # There needs to be file versions in active project
    if not project_active.file_versions:
        create_file_versions(project=project_active)
    assert project_active.file_versions

    # Set file versions as invoiced
    for version in project.file_versions:
        time_now = current_time()
        version.time_deleted = time_now
        version.time_invoiced = time_now
    db.session.commit()

    # 1. Marking projects as done
    # Run command - commit should result in sqlalchemy query
    with mail.record_messages() as outbox1:
        with patch("dds_web.db.session.commit", mock_sqlalchemyerror):
            cli_runner.invoke(monthly_usage)

        # Check that non-active project is not marked as done
        assert not project.done
        assert not project_active.done

        # Verify correct logging
        _, logs = capfd.readouterr()
        assert (
            "Usage collection <failed> during step 1: marking projects as done. Sending email..."
            in logs
        )
        assert "Calculating usage..." not in logs

        # Error email should be sent
        assert len(outbox1) == 1
        assert (
            "[INVOICING CRONJOB] (LOCAL_DEVELOPMENT) <ERROR> Error in monthly-usage cronjob"
            == outbox1[-1].subject
        )
        assert "What to do:" in outbox1[-1].body

        # No usage rows should have been saved
        num_usage_rows = models.Usage.query.count()
        assert num_usage_rows == 0

    # 2. Calculating project usage
    # Run command again - part 1 should be successful
    with mail.record_messages() as outbox2:
        with patch("dds_web.db.session.add_all", mock_sqlalchemyerror):
            cli_runner.invoke(monthly_usage)

        # The non-active project should have been marked as done
        assert project.done
        assert not project_active.done

        # Verify correct logging
        _, logs = capfd.readouterr()
        assert (
            "Usage collection <failed> during step 1: marking projects as done. Sending email..."
            not in logs
        )
        assert "Calculating usage..." in logs
        assert f"Project {project.public_id} byte hours:" not in logs
        assert f"Project {project_active.public_id} byte hours:" in logs
        assert (
            "Usage collection <failed> during step 2: calculating and saving usage. Sending email..."
            in logs
        )

        # Error email should have been sent
        assert len(outbox2) == 1
        assert (
            "[INVOICING CRONJOB] (LOCAL_DEVELOPMENT) <ERROR> Error in monthly-usage cronjob"
            == outbox2[-1].subject
        )
        assert "What to do:" in outbox2[-1].body

        # Project versions should not be altered
        assert project_active.file_versions
        for version in project_active.file_versions:
            assert version.time_deleted != version.time_invoiced

        # No usage rows should've been saved
        usage_row_1 = models.Usage.query.filter_by(project_id=project.id).one_or_none()
        usage_row_2 = models.Usage.query.filter_by(project_id=project_active.id).one_or_none()
        assert not usage_row_1
        assert not usage_row_2

    # 3. Send success email
    # Run command a third time - part 1 and 2 should be successful
    with mail.record_messages() as outbox3:
        cli_runner.invoke(monthly_usage)

        # Verify correct logging
        _, logs = capfd.readouterr()
        assert (
            "Usage collection <failed> during step 1: marking projects as done. Sending email..."
            not in logs
        )
        assert (
            "Usage collection <failed> during step 2: calculating and saving usage. Sending email..."
            not in logs
        )
        assert "Usage collection successful; Sending email." in logs

        # Email should be sent
        assert len(outbox3) == 1
        assert (
            "[INVOICING CRONJOB] (LOCAL_DEVELOPMENT) Usage records available for collection"
            == outbox3[-1].subject
        )
        assert (
            "The calculation of the monthly usage succeeded; The byte hours for all active projects have been saved to the database."
            in outbox3[-1].body
        )

        # Project versions should have been altered
        for version in project_active.file_versions:
            assert version.time_deleted == version.time_invoiced

        # Usage rows should have been saved for active project
        usage_row_1 = models.Usage.query.filter_by(project_id=project.id).one_or_none()
        usage_row_2 = models.Usage.query.filter_by(project_id=project_active.id).one_or_none()
        assert not usage_row_1
        assert usage_row_2


def test_monthly_usage_no_instance_name(client, cli_runner, capfd: LogCaptureFixture):
    """Test that the command do not send an email with the name if it is not set."""

    import flask

    assert flask.current_app.config.get("INSTANCE_NAME") == "LOCAL_DEVELOPMENT"
    # Set the instance name to none
    flask.current_app.config["INSTANCE_NAME"] = None

    with mail.record_messages() as outbox:
        cli_runner.invoke(monthly_usage)

        # Email should be sent
        assert len(outbox) == 1
        assert "[INVOICING CRONJOB] Usage records available for collection" == outbox[-1].subject
        assert (
            "The calculation of the monthly usage succeeded; The byte hours for all active projects have been saved to the database."
            == outbox[-1].body
        )


def test_collect_stats(client, cli_runner, fs: FakeFilesystem):
    """Test that the reporting is giving correct values."""
    from dds_web.database.models import (
        Unit,
        UnitUser,
        ResearchUser,
        SuperAdmin,
        User,
        Reporting,
        Project,
        ProjectUsers,
        Version,
    )
    from dds_web.utils import bytehours_in_last_month, page_query, calculate_bytehours
    import dds_web.utils

    def verify_reporting_row(row, time_date):
        """Verify correct values in reporting row."""
        assert row.date.date() == datetime.date(time_date)
        assert row.unit_count == Unit.query.count()
        assert row.researcher_count == ResearchUser.query.count()
        assert row.unit_personnel_count == UnitUser.query.filter_by(is_admin=False).count()
        assert row.unit_admin_count == UnitUser.query.filter_by(is_admin=True).count()
        assert row.superadmin_count == SuperAdmin.query.count()
        assert row.total_user_count == User.query.count()
        assert row.total_user_count == sum(
            [
                row.researcher_count,
                row.unit_personnel_count,
                row.unit_admin_count,
                row.superadmin_count,
            ]
        )
        assert row.project_owner_unique_count == (
            ProjectUsers.query.filter_by(owner=True)
            .with_entities(ProjectUsers.user_id)
            .distinct()
            .count()
        )
        assert row.total_project_count == Project.query.count()
        assert row.active_project_count == Project.query.filter_by(is_active=True).count()
        assert row.inactive_project_count == Project.query.filter_by(is_active=False).count()
        assert row.total_project_count == sum(
            [
                row.active_project_count,
                row.inactive_project_count,
            ]
        )
        assert row.tb_stored_now == round(
            sum(proj.size for proj in Project.query) / 1000000000000, 2
        )
        assert row.tb_uploaded_since_start == round(
            sum(version.size_stored for version in dds_web.utils.page_query(Version.query))
            / 1000000000000,
            2,
        )
        assert row.tbhours == round(
            sum(bytehours_in_last_month(version=version) for version in page_query(Version.query))
            / 1e12,
            2,
        )
        assert row.tbhours_since_start == round(
            sum(
                calculate_bytehours(
                    minuend=version.time_deleted or time_date,
                    subtrahend=version.time_uploaded,
                    size_bytes=version.size_stored,
                )
                for version in page_query(Version.query)
            )
            / 1e12,
            2,
        )

    # Verify that there are no reporting rows
    assert Reporting.query.count() == 0

    # Run successful command - new row should be created
    first_time = datetime(year=2022, month=12, day=10, hour=10, minute=54, second=10)
    with freezegun.freeze_time(first_time):
        # Run scheduled job now
        with mock.patch.object(flask_mail.Mail, "send") as mock_mail_send:
            result: click.testing.Result = cli_runner.invoke(collect_stats)
            assert not result.exception, "Raised an unwanted exception."
            assert mock_mail_send.call_count == 0

    # Verify that there's now a reporting row
    assert Reporting.query.count() == 1
    row = Reporting.query.first()
    verify_reporting_row(row=row, time_date=first_time)

    # Check that an exception is raised if the command is run on the same day
    with freezegun.freeze_time(first_time):
        # Run scheduled job now
        with mock.patch.object(flask_mail.Mail, "send") as mock_mail_send:
            # with pytest.raises(Exception) as err:
            result: click.testing.Result = cli_runner.invoke(collect_stats)
            assert result.exception, "Did not raise exception."
            assert "Duplicate entry" in str(result.exception)
            assert mock_mail_send.call_count == 1

    # Verify that the next day works
    second_time = datetime(year=2022, month=12, day=11, hour=10, minute=54, second=10)
    with freezegun.freeze_time(second_time):
        # Run scheduled job now
        with mock.patch.object(flask_mail.Mail, "send") as mock_mail_send:
            result: click.testing.Result = cli_runner.invoke(collect_stats)
            assert not result.exception, "Raised an unwanted exception."
            assert mock_mail_send.call_count == 0

    # Verify that there's now a reporting row
    assert Reporting.query.count() == 2
    reporting_rows = Reporting.query.all()
    for row in reporting_rows:
        verify_reporting_row(row=row, time_date=first_time if row.id == 1 else second_time)


def test_send_usage(client, cli_runner, capfd: LogCaptureFixture):
    """Test that the email with the usage report is send"""
    # Imports
    from dds_web.database.models import Usage

    # Get projects
    projects = models.Project.query.filter(
        models.Project.public_id.in_(
            ["public_project_id", "second_public_project_id", "unit2testing"]
        )
    ).all()
    project_1_unit_1 = next(p for p in projects if p.public_id == "public_project_id")
    project_2_unit_1 = next(p for p in projects if p.public_id == "second_public_project_id")
    project_1_unit_2 = next(p for p in projects if p.public_id == "unit2testing")

    # Loop to populate usage table with fake entries across two years
    january_2021 = datetime(2021, 1, 1)  # Start at Jan 2021
    usage_list = []
    for i in range(25):
        time = january_2021 + relativedelta(months=i)
        usage_1 = Usage(
            project_id=project_1_unit_1.id,
            usage=100,
            time_collected=time,
        )
        usage_2 = Usage(
            project_id=project_2_unit_1.id,
            usage=100,
            time_collected=time,
        )
        usage_3 = Usage(
            project_id=project_1_unit_2.id,
            usage=100,
            time_collected=time,
        )
        usage_list.extend([usage_1, usage_2, usage_3])

    db.session.add_all(usage_list)
    db.session.commit()
    # Fake data included from Jan 2021 to Jan 2023

    def run_command_and_check_output(months_to_test, start_time):
        """
        This function tests the output of the `send_usage` command by running the command with given arguments and checking the output.
        It mocks the current time and checks that the email sent contains the correct subject and body.
        It also checks that the csv files attached to the email have the correct names and content.

        Return the csv files attached to the email.
        """

        csv_file_location = "/tmp/"

        with mail.record_messages() as outbox:
            with patch("dds_web.utils.current_time") as current_time_func:  # Mock current time
                current_time_func.return_value = start_time
                cli_runner.invoke(send_usage, ["--months", months_to_test])

            # Verify output and sent email
            assert len(outbox) == 1
            assert (
                "[SEND-USAGE CRONJOB] (LOCAL_DEVELOPMENT) Usage records attached in the present mail"
                in outbox[-1].subject
            )
            assert f"Here is the usage for the last {months_to_test} months." in outbox[-1].body

            end_time = start_time - relativedelta(months=months_to_test)
            start_month = start_time.month
            end_month = end_time.month
            unit_1_id = project_1_unit_1.responsible_unit.public_id
            unit_2_id = project_1_unit_2.responsible_unit.public_id
            csv_1_name = (
                f"{csv_file_location}{unit_1_id}_Usage_Months-{end_month}-to-{start_month}.csv"
            )
            csv_2_name = (
                f"{csv_file_location}{unit_2_id}_Usage_Months-{end_month}-to-{start_month}.csv"
            )

            # check that the files no longer exist in the filesystem
            assert not os.path.exists(csv_1_name)
            assert not os.path.exists(csv_2_name)

            _, logs = capfd.readouterr()
            assert f"Month now: {start_month}" in logs
            assert f"Month {months_to_test} months ago: {end_month}" in logs
            assert f"CSV file name: {csv_1_name}" in logs
            assert f"CSV file name: {csv_2_name}" in logs
            assert "Sending email with the CSV." in logs

            # Verify that the csv files are attached - two files, one for each unit
            assert len(outbox[-1].attachments) == 2
            for attachment, file_name in zip(outbox[-1].attachments, [csv_1_name, csv_2_name]):
                assert attachment.filename == file_name
                assert attachment.content_type == "text/csv"

            # Check csv content
            # retrieve the files from the email
            csv_1 = outbox[-1].attachments[0].data
            csv_2 = outbox[-1].attachments[1].data

            # check that the header and summatory at the end is correct
            assert "Project ID,Project Title,Project Created,Time Collected,Byte Hours" in csv_1
            assert "Project ID,Project Title,Project Created,Time Collected,Byte Hours" in csv_2
            usage = 100.0 * months_to_test * 2  # 2 projects
            assert f"--,--,--,--,{str(usage)}" in csv_1
            usage = 100.0 * months_to_test
            assert f"--,--,--,--,{str(usage)}" in csv_2

            # check that the content is correct
            import re

            csv_1 = re.split(",|\n", csv_1)  # split by comma or newline
            csv_2 = re.split(",|\n", csv_2)

            # Projects and data is correct
            assert csv_1.count("public_project_id") == months_to_test
            assert csv_1.count("second_public_project_id") == months_to_test
            assert csv_1.count("unit2testing") == 0  # this project is not in the unit
            assert csv_1.count("100.0") == months_to_test * 2

            assert csv_2.count("public_project_id") == 0  # this project is not in the unit
            assert csv_2.count("second_public_project_id") == 0  # this project is not in the unit
            assert csv_2.count("unit2testing") == months_to_test
            assert csv_2.count("100.0") == months_to_test

            # Check that the months included in the report are the correct ones
            # move start time to the first day of the month
            start_collected_time = start_time.replace(
                day=1, hour=0, minute=0, second=0, microsecond=0
            )
            for i in range(months_to_test):
                check_time_collected = start_collected_time - relativedelta(
                    months=i
                )  # every month is included
                assert f"{check_time_collected}" in csv_1
                assert f"{check_time_collected}" in csv_1
        return csv_1, csv_2

    # Test that the command works for 4 months from Jan 2022
    start_time = datetime(2022, 1, 15)  # Mid Jan 2022
    csv_1, csv_2 = run_command_and_check_output(months_to_test=4, start_time=start_time)
    # Hardcode the expected csv content to double check
    # October, November, December, January (4 months)
    assert "2021-10-01 00:00:00" in csv_1
    assert "2021-11-01 00:00:00" in csv_1
    assert "2021-12-01 00:00:00" in csv_1
    assert "2022-01-01 00:00:00" in csv_1
    assert "2021-10-01 00:00:00" in csv_2
    assert "2021-11-01 00:00:00" in csv_2
    assert "2021-12-01 00:00:00" in csv_2
    assert "2022-01-01 00:00:00" in csv_2

    # Test that the command works for 4 months from May 2022
    start_time = datetime(2022, 5, 15)  # Mid May 2022
    csv_1, csv_2 = run_command_and_check_output(months_to_test=4, start_time=start_time)
    # Hardcode the expected csv content to double check
    # February, March, April, May (4 months)
    assert "2022-02-01 00:00:00" in csv_1
    assert "2022-03-01 00:00:00" in csv_1
    assert "2022-04-01 00:00:00" in csv_1
    assert "2022-05-01 00:00:00" in csv_1
    assert "2022-02-01 00:00:00" in csv_2
    assert "2022-03-01 00:00:00" in csv_2
    assert "2022-04-01 00:00:00" in csv_2
    assert "2022-05-01 00:00:00" in csv_2

    # Test that the command works for 4 months from Sept 2022
    start_time = datetime(2022, 9, 15)  # Mid Sep 2022
    csv_1, csv_2 = run_command_and_check_output(months_to_test=4, start_time=start_time)
    # Hardcode the expected csv content to double check
    # June, July, August, September (4 months)
    assert "2022-06-01 00:00:00" in csv_1
    assert "2022-07-01 00:00:00" in csv_1
    assert "2022-08-01 00:00:00" in csv_1
    assert "2022-09-01 00:00:00" in csv_1
    assert "2022-06-01 00:00:00" in csv_2
    assert "2022-07-01 00:00:00" in csv_2
    assert "2022-08-01 00:00:00" in csv_2
    assert "2022-09-01 00:00:00" in csv_2


def test_send_usage_error_csv(client, cli_runner, capfd: LogCaptureFixture):
    """Test that checks errors in the csv handling"""

    with mail.record_messages() as outbox:
        with patch("csv.writer") as mock_writing_file:
            mock_writing_file.side_effect = IOError()
            cli_runner.invoke(send_usage, ["--months", 3])

        _, logs = capfd.readouterr()
        assert "Error writing to CSV file:" in logs  # error in writing the csv file
        assert "No CSV files generated." in logs  # no csv files generated

        # Check that no files were generated in the fs
        assert not os.path.exists("*.csv")

        # Verify error email :- At least one email was sent
        assert len(outbox) == 1
        assert (
            "[SEND-USAGE CRONJOB] (LOCAL_DEVELOPMENT) <ERROR> Error in send-usage cronjob"
            == outbox[-1].subject
        )
        assert "There was an error in the cronjob 'send-usage'" in outbox[-1].body


## run-worker
def test_restart_redis_worker_confirm(client, cli_runner, mock_queue_redis):
    """Test that restarts the redis workers - yes confirmation"""

    with patch("dds_web.commands.Worker") as mock_worker:
        with patch("dds_web.commands.Worker.all") as mock_get_all:
            with patch("dds_web.commands.send_shutdown_command") as mock_send_shutdown_command:
                with patch.object(rich.prompt.Confirm, "ask", return_value=True) as mock_ask:

                    mock_worker_instance = MagicMock()
                    mock_worker.return_value = mock_worker_instance
                    mock_send_shutdown_command.return_value = MagicMock()

                    mock_get_all.return_value = [
                        MagicMock(name="worker1"),
                        MagicMock(name="worker2"),
                    ]

                    cli_runner.invoke(restart_redis_worker)

                    mock_worker_instance.work.assert_called_once()  # work method called
                mock_ask.assert_called_once


def test_restart_redis_worker_no_confirm(client, cli_runner, mock_queue_redis):
    """Test that restarts the redis workers - no confirmation"""

    with patch.object(rich.prompt.Confirm, "ask", return_value=False) as mock_ask:

        result: click.testing.Result = cli_runner.invoke(restart_redis_worker)
        assert result.exit_code == 0
        assert not result.output

    mock_ask.assert_called_once<|MERGE_RESOLUTION|>--- conflicted
+++ resolved
@@ -1493,13 +1493,9 @@
 
 
 @mock.patch("boto3.session.Session")
-<<<<<<< HEAD
-def test_set_expired_to_archived(_: MagicMock, client, cli_runner, mock_queue_redis):
-=======
 def test_set_expired_to_archived(
     _: MagicMock, client, cli_runner, mock_queue_redis, capfd: LogCaptureFixture
 ):
->>>>>>> 5684f7ba
     units: List = db.session.query(models.Unit).all()
 
     for unit in units:
