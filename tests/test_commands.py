# Imports

# Standard
import typing
from unittest import mock
from unittest.mock import patch
from unittest.mock import PropertyMock
from unittest.mock import MagicMock
import os
import pytest
from _pytest.logging import LogCaptureFixture
import logging
from datetime import datetime, timedelta
import pathlib
import csv

# Installed
import click
from pyfakefs.fake_filesystem import FakeFilesystem
import flask_mail
import freezegun

# Own
from dds_web.commands import (
    fill_db_wrapper,
    create_new_unit,
    update_uploaded_file_with_log,
    monitor_usage,
    set_available_to_expired,
    set_expired_to_archived,
    delete_invites,
    quarterly_usage,
    collect_stats,
)
from dds_web.database import models
from dds_web import db
from dds_web.utils import current_time

# Tools


def mock_commit():
    return


def mock_no_project():
    return None


def mock_unit_size():
    return 100


# fill_db_wrapper


def test_fill_db_wrapper_production(client, runner) -> None:
    """Run init-db with the production argument."""
    result: click.testing.Result = runner.invoke(fill_db_wrapper, ["production"])
    assert result.exit_code == 1


def test_fill_db_wrapper_devsmall(client, runner) -> None:
    """Run init-db with the dev-small argument."""
    result: click.testing.Result = runner.invoke(fill_db_wrapper, ["dev-small"])
    assert result.exit_code == 1


# def test_fill_db_wrapper_devbig(client, runner) -> None:
#     """Run init-db with the dev-big argument."""
#     result: click.testing.Result = runner.invoke(fill_db_wrapper, ["dev-big"])
#     assert result.exit_code == 1

# create_new_unit


def create_command_options_from_dict(options: typing.Dict) -> typing.List:
    """Create a list with options and values from a dict."""
    # Create command options
    command_options: typing.List = []
    for key, val in options.items():
        command_options.append(f"--{key}")
        command_options.append(val)

    return command_options


correct_unit: typing.Dict = {
    "name": "newname",
    "public_id": "newpublicid",
    "external_display_name": "newexternaldisplay",
    "contact_email": "newcontact@mail.com",
    "internal_ref": "newinternalref",
    "safespring_endpoint": "newsafespringendpoint",
    "safespring_name": "newsafespringname",
    "safespring_access": "newsafespringaccess",
    "safespring_secret": "newsafespringsecret",
    "days_in_available": 45,
    "days_in_expired": 15,
}


def test_create_new_unit_public_id_too_long(client, runner) -> None:
    """Create new unit, public_id too long."""
    # Change public_id
    incorrect_unit: typing.Dict = correct_unit.copy()
    incorrect_unit["public_id"] = "public" * 10

    # Get command options
    command_options = create_command_options_from_dict(options=incorrect_unit)

    # Run command
    result: click.testing.Result = runner.invoke(create_new_unit, command_options)
    # assert "The 'public_id' can be a maximum of 50 characters" in result.output
    assert (
        not db.session.query(models.Unit).filter(models.Unit.name == incorrect_unit["name"]).all()
    )


def test_create_new_unit_public_id_incorrect_characters(client, runner) -> None:
    """Create new unit, public_id has invalid characters (here _)."""
    # Change public_id
    incorrect_unit: typing.Dict = correct_unit.copy()
    incorrect_unit["public_id"] = "new_public_id"

    # Get command options
    command_options = create_command_options_from_dict(options=incorrect_unit)

    # Run command
    result: click.testing.Result = runner.invoke(create_new_unit, command_options)
    # assert "The 'public_id' can only contain letters, numbers, dots (.) and hyphens (-)." in result.output
    assert (
        not db.session.query(models.Unit).filter(models.Unit.name == incorrect_unit["name"]).all()
    )


def test_create_new_unit_public_id_starts_with_dot(client, runner) -> None:
    """Create new unit, public_id starts with invalid character (. or -)."""
    # Change public_id
    incorrect_unit: typing.Dict = correct_unit.copy()
    incorrect_unit["public_id"] = ".newpublicid"

    # Get command options
    command_options = create_command_options_from_dict(options=incorrect_unit)

    # Run command
    result: click.testing.Result = runner.invoke(create_new_unit, command_options)
    # assert "The 'public_id' must begin with a letter or number." in result.output
    assert (
        not db.session.query(models.Unit).filter(models.Unit.name == incorrect_unit["name"]).all()
    )

    # Change public_id again
    incorrect_unit["public_id"] = "-newpublicid"

    # Get command options
    command_options = create_command_options_from_dict(options=incorrect_unit)

    # Run command
    result: click.testing.Result = runner.invoke(create_new_unit, command_options)
    # assert "The 'public_id' must begin with a letter or number." in result.output
    assert (
        not db.session.query(models.Unit).filter(models.Unit.name == incorrect_unit["name"]).all()
    )


def test_create_new_unit_public_id_too_many_dots(client, runner) -> None:
    """Create new unit, public_id has invalid number of dots."""
    # Change public_id
    incorrect_unit: typing.Dict = correct_unit.copy()
    incorrect_unit["public_id"] = "new.public..id"

    # Get command options
    command_options = create_command_options_from_dict(options=incorrect_unit)

    # Run command
    result: click.testing.Result = runner.invoke(create_new_unit, command_options)
    # assert "The 'public_id' should not contain more than two dots." in result.output
    assert (
        not db.session.query(models.Unit).filter(models.Unit.name == incorrect_unit["name"]).all()
    )


def test_create_new_unit_public_id_invalid_start(client, runner) -> None:
    """Create new unit, public_id starts with prefix."""
    # Change public_id
    incorrect_unit: typing.Dict = correct_unit.copy()
    incorrect_unit["public_id"] = "xn--newpublicid"

    # Get command options
    command_options = create_command_options_from_dict(options=incorrect_unit)

    # Run command
    result: click.testing.Result = runner.invoke(create_new_unit, command_options)
    # assert "The 'public_id' cannot begin with the 'xn--' prefix." in result.output
    assert (
        not db.session.query(models.Unit).filter(models.Unit.name == incorrect_unit["name"]).all()
    )


def test_create_new_unit_success(client, runner) -> None:
    """Create new unit, public_id starts with prefix."""
    # Get command options
    command_options = create_command_options_from_dict(options=correct_unit)

    with patch("dds_web.db.session.commit", mock_commit):
        # Run command
        result: click.testing.Result = runner.invoke(create_new_unit, command_options)
        # assert f"Unit '{correct_unit['name']}' created" in result.output


# update_uploaded_file_with_log


def test_update_uploaded_file_with_log_nonexisting_project(client, runner) -> None:
    """Add file info to non existing project."""
    # Create command options
    command_options: typing.List = [
        "--project",
        "projectdoesntexist",
        "--path-to-log-file",
        "somefile",
    ]

    # Run command
    assert db.session.query(models.Project).all()
    with patch("dds_web.database.models.Project.query.filter_by", mock_no_project):
        result: click.testing.Result = runner.invoke(update_uploaded_file_with_log, command_options)
        assert result.exit_code == 1


def test_update_uploaded_file_with_log_nonexisting_file(client, runner, fs: FakeFilesystem) -> None:
    """Attempt to read file which does not exist."""
    # Verify that fake file does not exist
    non_existent_log_file: str = "this_is_not_a_file.json"
    assert not os.path.exists(non_existent_log_file)

    # Create command options
    command_options: typing.List = [
        "--project",
        "projectdoesntexist",
        "--path-to-log-file",
        non_existent_log_file,
    ]

    # Run command
    result: click.testing.Result = runner.invoke(update_uploaded_file_with_log, command_options)
    assert result.exit_code == 1


# monitor_usage


# usage = 0 --> check log
def test_monitor_usage_no_usage(client, cli_runner, capfd):
    """If a unit has no uploaded data, there's no need to do the calculations or send email warning."""
    # Mock the size property of the Unit table
    with patch("dds_web.database.models.Unit.size", new_callable=PropertyMock) as mock_size:
        mock_size.return_value = 0  # Test size = 0
        # Mock emails - only check if function call
        with patch.object(flask_mail.Mail, "send") as mock_mail_send:
            # Run command
            _: click.testing.Result = cli_runner.invoke(monitor_usage)
            # Verify no email has been sent and stoud contains logging info
            assert mock_mail_send.call_count == 0
    # Logging ends up in stderr
    _, err = capfd.readouterr()
    for unit in models.Unit.query.all():
        assert f"{unit.name} usage: 0 bytes. Skipping percentage calculation." in err


# percentage below warning level --> check log + no email
def test_monitor_usage_no_email(client, cli_runner, capfd):
    """No email should be sent if the usage is below the warning level."""
    # Define quota
    quota_in_test: int = 1e14
    assert quota_in_test == 100000000000000
    for unit in models.Unit.query.all():
        unit.quota = quota_in_test
        unit.warning_level = 0.8
    db.session.commit()

    # Mock the size property of the Unit table
    with patch("dds_web.database.models.Unit.size", new_callable=PropertyMock) as mock_size:
        mock_size.return_value = 0.7 * quota_in_test
        # Mock emails - only check if function call
        with patch.object(flask_mail.Mail, "send") as mock_mail_send:
            # Run command
            _: click.testing.Result = cli_runner.invoke(monitor_usage)
            # Verify no email has been sent and stoud contains logging info
            assert mock_mail_send.call_count == 0
    # Logging ends up in stderr
    _, err = capfd.readouterr()
    for unit in models.Unit.query.all():
        assert f"Monitoring the usage for unit '{unit.name}' showed the following:\n" in err
        assert (
            f"A SciLifeLab Unit is approaching the allocated data quota.\nAffected unit: {unit.name}\n"
            not in err
        )


# percentage above warning level --> check log + email sent
def test_monitor_usage_warning_sent(client, cli_runner, capfd):
    """An email should be sent if the usage is above the warning level."""
    # Define quota
    quota_in_test: int = 1e14
    assert quota_in_test == 100000000000000
    for unit in models.Unit.query.all():
        unit.quota = quota_in_test
        unit.warning_level = 0.8
    db.session.commit()

    # Mock the size property of the Unit table
    with patch("dds_web.database.models.Unit.size", new_callable=PropertyMock) as mock_size:
        mock_size.return_value = 0.9 * quota_in_test
        # Mock emails - only check if function call
        with patch.object(flask_mail.Mail, "send") as mock_mail_send:
            # Run command
            _: click.testing.Result = cli_runner.invoke(monitor_usage)
            # Verify no email has been sent and stoud contains logging info
            assert mock_mail_send.call_count == 2  # 2 because client and cli_runner both run

    _, err = capfd.readouterr()
    for unit in models.Unit.query.all():
        assert (
            f"A SciLifeLab Unit is approaching the allocated data quota.\nAffected unit: {unit.name}\n"
            in err
        )


# set_available_to_expired


def test_set_available_to_expired(client, cli_runner):
    units: List = db.session.query(models.Unit).all()
    # Set project statuses to Available
    # and deadline to now to be able to test cronjob functionality
    for unit in units:
        for project in unit.projects:
            for status in project.project_statuses:
                status.deadline = current_time() - timedelta(weeks=1)
                status.status = "Available"

    i: int = 0
    for unit in units:
        i += len(
            [
                project
                for project in unit.projects
                if project.current_status == "Available"
                and project.current_deadline <= current_time()
            ]
        )
    assert i == 6

    cli_runner.invoke(set_available_to_expired)

    units: List = db.session.query(models.Unit).all()

    i: int = 0
    j: int = 0
    for unit in units:
        i += len([project for project in unit.projects if project.current_status == "Available"])
        j += len([project for project in unit.projects if project.current_status == "Expired"])

    assert i == 0
    assert j == 6


# set_expired_to_archived


@mock.patch("boto3.session.Session")
def test_set_expired_to_archived(_: MagicMock, client, cli_runner):
    units: List = db.session.query(models.Unit).all()

    for unit in units:
        for project in unit.projects:
            for status in project.project_statuses:
                status.deadline = current_time() - timedelta(weeks=1)
                status.status = "Expired"

    i: int = 0
    for unit in units:
        i += len([project for project in unit.projects if project.current_status == "Expired"])
    assert i == 6

    cli_runner.invoke(set_expired_to_archived)

    units: List = db.session.query(models.Unit).all()

    i: int = 0
    j: int = 0
    for unit in units:
        i += len([project for project in unit.projects if project.current_status == "Expired"])
        j += len([project for project in unit.projects if project.current_status == "Archived"])

    assert i == 0
    assert j == 6


# delete invites


def test_delete_invite(client, cli_runner):
    assert len(db.session.query(models.Invite).all()) == 2
    cli_runner.invoke(delete_invites)
    assert len(db.session.query(models.Invite).all()) == 1


def test_delete_invite_timestamp_issue(client, cli_runner):
    """Test that the delete_invite cronjob deletes invites with '0000-00-00 00:00:00' timestamp."""
    assert len(db.session.query(models.Invite).all()) == 2
    invites = db.session.query(models.Invite).all()
    for invite in invites:
        invite.created_at = "0000-00-00 00:00:00"
    db.session.commit()
    cli_runner.invoke(delete_invites)
    assert len(db.session.query(models.Invite).all()) == 0


# quarterly usage


def test_quarterly_usage(client, cli_runner):
    """Test the quarterly_usage cron job."""
    cli_runner.invoke(quarterly_usage)


# reporting units and users


def test_collect_stats(client, cli_runner, fs: FakeFilesystem):
    """Test that the reporting is giving correct values."""
    from dds_web.database.models import (
        Unit,
        UnitUser,
        ResearchUser,
        SuperAdmin,
        User,
        Reporting,
<<<<<<< HEAD
        ProjectUsers,
=======
        Project,
>>>>>>> 1a9878d9
    )

    def verify_reporting_row(row, time_date):
        """Verify correct values in reporting row."""
        assert row.date.date() == datetime.date(time_date)
        assert row.unit_count == Unit.query.count()
        assert row.researcher_count == ResearchUser.query.count()
        assert row.unit_personnel_count == UnitUser.query.filter_by(is_admin=False).count()
        assert row.unit_admin_count == UnitUser.query.filter_by(is_admin=True).count()
        assert row.superadmin_count == SuperAdmin.query.count()
        assert row.total_user_count == User.query.count()
        assert row.total_user_count == sum(
            [
                row.researcher_count,
                row.unit_personnel_count,
                row.unit_admin_count,
                row.superadmin_count,
            ]
        )
<<<<<<< HEAD
        assert row.project_owner_unique_count == (
            ProjectUsers.query.filter_by(owner=True)
            .with_entities(ProjectUsers.user_id)
            .distinct()
            .count()
        )
=======
        assert row.total_project_count == Project.query.count()
        assert row.active_project_count == Project.query.filter_by(is_active=True).count()
>>>>>>> 1a9878d9

    # Verify that there are no reporting rows
    assert Reporting.query.count() == 0

    # Run successful command - new row should be created
    first_time = datetime(year=2022, month=12, day=10, hour=10, minute=54, second=10)
    with freezegun.freeze_time(first_time):
        # Run scheduled job now
        with mock.patch.object(flask_mail.Mail, "send") as mock_mail_send:
            result: click.testing.Result = cli_runner.invoke(collect_stats)
            assert not result.exception, "Raised an unwanted exception."
            assert mock_mail_send.call_count == 0

    # Verify that there's now a reporting row
    assert Reporting.query.count() == 1
    row = Reporting.query.first()
    verify_reporting_row(row=row, time_date=first_time)

    # Check that an exception is raised if the command is run on the same day
    with freezegun.freeze_time(first_time):
        # Run scheduled job now
        with mock.patch.object(flask_mail.Mail, "send") as mock_mail_send:
            # with pytest.raises(Exception) as err:
            result: click.testing.Result = cli_runner.invoke(collect_stats)
            assert result.exception, "Did not raise exception."
            assert "Duplicate entry" in str(result.exception)
            assert mock_mail_send.call_count == 1

    # Verify that the next day works
    second_time = datetime(year=2022, month=12, day=11, hour=10, minute=54, second=10)
    with freezegun.freeze_time(second_time):
        # Run scheduled job now
        with mock.patch.object(flask_mail.Mail, "send") as mock_mail_send:
            result: click.testing.Result = cli_runner.invoke(collect_stats)
            assert not result.exception, "Raised an unwanted exception."
            assert mock_mail_send.call_count == 0

    # Verify that there's now a reporting row
    assert Reporting.query.count() == 2
    reporting_rows = Reporting.query.all()
    for row in reporting_rows:
        verify_reporting_row(row=row, time_date=first_time if row.id == 1 else second_time)<|MERGE_RESOLUTION|>--- conflicted
+++ resolved
@@ -439,11 +439,8 @@
         SuperAdmin,
         User,
         Reporting,
-<<<<<<< HEAD
         ProjectUsers,
-=======
         Project,
->>>>>>> 1a9878d9
     )
 
     def verify_reporting_row(row, time_date):
@@ -463,17 +460,14 @@
                 row.superadmin_count,
             ]
         )
-<<<<<<< HEAD
         assert row.project_owner_unique_count == (
             ProjectUsers.query.filter_by(owner=True)
             .with_entities(ProjectUsers.user_id)
             .distinct()
             .count()
         )
-=======
         assert row.total_project_count == Project.query.count()
         assert row.active_project_count == Project.query.filter_by(is_active=True).count()
->>>>>>> 1a9878d9
 
     # Verify that there are no reporting rows
     assert Reporting.query.count() == 0
