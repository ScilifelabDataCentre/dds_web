--- conflicted
+++ resolved
@@ -14,14 +14,6 @@
 # Install all dependencies
 RUN pip3 install -r /code/requirements.txt && pip3 install gunicorn
 
-<<<<<<< HEAD
-# Install DDS CLI for web upload
-### TODO - Replace this with `dds_cli` when published to PyPI
-### TODO - NOT FOR USE IN PRODUCTION! CURRENTLY USING DEV BRANCH
-# RUN pip3 install git+https://github.com/ScilifelabDataCentre/dds_cli.git@dev
-
-=======
->>>>>>> 3fba0c85
 # Copy the content to a code folder in container
 COPY . /code
 
